import os
import numpy as np
import matplotlib.pyplot as plt
from matplotlib.dates import DayLocator, HourLocator, DateFormatter, drange
from datetime import datetime, date, time, timedelta
from scipy import stats
import random
import copy

import Time_Series
import Channel
import Annotation
import channel_inference

#from pampropy import Time_Series, Channel, Annotation, channel_inference
execution_start = datetime.now()

ts = Time_Series.Time_Series()


# Load sample Actiheart data
filename = os.path.join(os.path.dirname(__file__), '..', 'data\ARBOTW.txt')
chans = Channel.load_channels(filename, "Actiheart")
activity = chans[0]
ecg = chans[1]


# Calculate moving averages of the channels
ecg_ma = ecg.moving_average(15)
activity_ma = activity.moving_average(15)
ts.add_channel(ecg_ma)
ts.add_channel(activity_ma)

blah = activity.time_derivative()
blah = blah.moving_average(121)
ts.add_channel(blah)

# Infer sleep from Actiheart channels
awake_probability = channel_inference.infer_sleep_actiheart(activity, ecg)
ts.add_channel(awake_probability)

# Create a new Time Series for output, add some hourly channels to it and write that to a file
ts_output = Time_Series.Time_Series()
test = activity.piecewise_statistics(timedelta(hours=1), statistics=["mean", "max"])
for t in test:
	ts_output.add_channel(t)
	
test2 = ecg.piecewise_statistics(timedelta(hours=1), statistics=["mean", "max"])
for t in test2:
	ts_output.add_channel(t)

ts_output.write_channels_to_file(file_target=os.path.join(os.path.dirname(__file__), '..', 'data/ah_hourly.csv'))


# Define a period of interest
start = datetime.strptime("17-Mar-2014 00:00", "%d-%b-%Y %H:%M")
end = start + timedelta(days=3)

for i in range(1000):
	print i
	# Save some stats about the time series to a file
	stats = ["mean", "sum", "std", "min", "max", "n"]
	ts.piecewise_statistics( timedelta(minutes=10), statistics=stats, file_target=os.path.join(os.path.dirname(__file__), '..', 'data/ah_10m_') )

# Get a list of bouts where awake probability was >= 0 and <= 0.001 for 240 epochs or more
bouts = awake_probability.bouts(0,0.001,240)
#for bout in bouts:
#	print bout[0].day, bout[0], " -- ", bout[1]


# Subset a channel where the bouts occur
#subset_channel = ecg.subset_using_bouts(bouts, "Low activity")
#ts.add_channel(subset_channel)

# Turn the bouts into annotations and highlight those sections in the signals
annotations = Annotation.annotations_from_bouts(bouts)
ecg.add_annotations(annotations)
activity.add_annotations(annotations)
ecg_ma.add_annotations(annotations)
activity_ma.add_annotations(annotations)
awake_probability.add_annotations(annotations)
blah.add_annotations(annotations)

# Define the appearance of the signals
ecg_ma.draw_properties = {'alpha':1, 'lw':2, 'color':[0.78431,0.196,0.196]}
activity_ma.draw_properties = {'alpha':1, 'lw':2, 'color':[0.196,0.196,0.78431]}
awake_probability.draw_properties = {'alpha':1, 'lw':2, 'color':[0.78431,0.196,0.78431]}
<<<<<<< HEAD
ts.draw_separate()#, file_target=os.path.join(os.path.dirname(__file__), '..', 'data/blah.png'))



=======
#ts.draw_separate(time_period=[start,end])#, file_target=os.path.join(os.path.dirname(__file__), '..', 'data/blah.png'))


# Save some stats about the time series to a file
stats = ["mean", "sum", "std", "min", "max", "n", [0,499],[500,5000]]
#ts.piecewise_statistics( timedelta(days=1), statistics=stats, file_target=os.path.join(os.path.dirname(__file__), '..', 'data/ts_') )

# We can also return the data by not supplying a file_target
#dataset = activity.piecewise_statistics( timedelta(days=1), statistics=stats )
#for row in dataset:
	#print row

execution_end = datetime.now()
print("{} to {} = {}".format( execution_start, execution_end, execution_end - execution_start))
>>>>>>> a77a6907
<|MERGE_RESOLUTION|>--- conflicted
+++ resolved
@@ -1,108 +1,114 @@
-import os
-import numpy as np
-import matplotlib.pyplot as plt
-from matplotlib.dates import DayLocator, HourLocator, DateFormatter, drange
-from datetime import datetime, date, time, timedelta
-from scipy import stats
-import random
-import copy
-
-import Time_Series
-import Channel
-import Annotation
-import channel_inference
-
-#from pampropy import Time_Series, Channel, Annotation, channel_inference
-execution_start = datetime.now()
-
-ts = Time_Series.Time_Series()
-
-
-# Load sample Actiheart data
-filename = os.path.join(os.path.dirname(__file__), '..', 'data\ARBOTW.txt')
-chans = Channel.load_channels(filename, "Actiheart")
-activity = chans[0]
-ecg = chans[1]
-
-
-# Calculate moving averages of the channels
-ecg_ma = ecg.moving_average(15)
-activity_ma = activity.moving_average(15)
-ts.add_channel(ecg_ma)
-ts.add_channel(activity_ma)
-
-blah = activity.time_derivative()
-blah = blah.moving_average(121)
-ts.add_channel(blah)
-
-# Infer sleep from Actiheart channels
-awake_probability = channel_inference.infer_sleep_actiheart(activity, ecg)
-ts.add_channel(awake_probability)
-
-# Create a new Time Series for output, add some hourly channels to it and write that to a file
-ts_output = Time_Series.Time_Series()
-test = activity.piecewise_statistics(timedelta(hours=1), statistics=["mean", "max"])
-for t in test:
-	ts_output.add_channel(t)
-	
-test2 = ecg.piecewise_statistics(timedelta(hours=1), statistics=["mean", "max"])
-for t in test2:
-	ts_output.add_channel(t)
-
-ts_output.write_channels_to_file(file_target=os.path.join(os.path.dirname(__file__), '..', 'data/ah_hourly.csv'))
-
-
-# Define a period of interest
-start = datetime.strptime("17-Mar-2014 00:00", "%d-%b-%Y %H:%M")
-end = start + timedelta(days=3)
-
-for i in range(1000):
-	print i
-	# Save some stats about the time series to a file
-	stats = ["mean", "sum", "std", "min", "max", "n"]
-	ts.piecewise_statistics( timedelta(minutes=10), statistics=stats, file_target=os.path.join(os.path.dirname(__file__), '..', 'data/ah_10m_') )
-
-# Get a list of bouts where awake probability was >= 0 and <= 0.001 for 240 epochs or more
-bouts = awake_probability.bouts(0,0.001,240)
-#for bout in bouts:
-#	print bout[0].day, bout[0], " -- ", bout[1]
-
-
-# Subset a channel where the bouts occur
-#subset_channel = ecg.subset_using_bouts(bouts, "Low activity")
-#ts.add_channel(subset_channel)
-
-# Turn the bouts into annotations and highlight those sections in the signals
-annotations = Annotation.annotations_from_bouts(bouts)
-ecg.add_annotations(annotations)
-activity.add_annotations(annotations)
-ecg_ma.add_annotations(annotations)
-activity_ma.add_annotations(annotations)
-awake_probability.add_annotations(annotations)
-blah.add_annotations(annotations)
-
-# Define the appearance of the signals
-ecg_ma.draw_properties = {'alpha':1, 'lw':2, 'color':[0.78431,0.196,0.196]}
-activity_ma.draw_properties = {'alpha':1, 'lw':2, 'color':[0.196,0.196,0.78431]}
-awake_probability.draw_properties = {'alpha':1, 'lw':2, 'color':[0.78431,0.196,0.78431]}
-<<<<<<< HEAD
-ts.draw_separate()#, file_target=os.path.join(os.path.dirname(__file__), '..', 'data/blah.png'))
-
-
-
-=======
-#ts.draw_separate(time_period=[start,end])#, file_target=os.path.join(os.path.dirname(__file__), '..', 'data/blah.png'))
-
-
-# Save some stats about the time series to a file
-stats = ["mean", "sum", "std", "min", "max", "n", [0,499],[500,5000]]
-#ts.piecewise_statistics( timedelta(days=1), statistics=stats, file_target=os.path.join(os.path.dirname(__file__), '..', 'data/ts_') )
-
-# We can also return the data by not supplying a file_target
-#dataset = activity.piecewise_statistics( timedelta(days=1), statistics=stats )
-#for row in dataset:
-	#print row
-
-execution_end = datetime.now()
-print("{} to {} = {}".format( execution_start, execution_end, execution_end - execution_start))
->>>>>>> a77a6907
+import os
+import numpy as np
+import matplotlib.pyplot as plt
+from matplotlib.dates import DayLocator, HourLocator, DateFormatter, drange
+from datetime import datetime, date, time, timedelta
+from scipy import stats
+import random
+import copy
+
+import Time_Series
+import Channel
+import Annotation
+import channel_inference
+
+#from pampropy import Time_Series, Channel, Annotation, channel_inference
+execution_start = datetime.now()
+
+ts = Time_Series.Time_Series()
+
+
+# Create artificial channel
+
+dt = datetime.strptime("11-Mar-2014 18:00", "%d-%b-%Y %H:%M")
+epoch_length = timedelta(minutes=1)
+
+length = 1400
+timestamp_list = []
+for i in range(0,length):
+timestamp_list.append(dt)
+dt = dt + epoch_length
+
+timestamps_c = np.array(timestamp_list)
+channel_c = Channel.Channel("C")
+channel_c.set_contents(np.array([120+random.random()*2+np.sin(x*0.025)*10 for x in range(0,length)]), timestamps_c)
+
+
+# Load sample Actiheart data
+filename = os.path.join(os.path.dirname(__file__), '..', 'data\ARBOTW.txt')
+chans = Channel.load_channels(filename, "Actiheart")
+activity = chans[0]
+ecg = chans[1]
+
+
+# Calculate moving averages of the channels
+ecg_ma = ecg.moving_average(15)
+activity_ma = activity.moving_average(15)
+ts.add_channel(ecg_ma)
+ts.add_channel(activity_ma)
+
+blah = activity.time_derivative()
+blah = blah.moving_average(121)
+ts.add_channel(blah)
+
+# Infer sleep from Actiheart channels
+awake_probability = channel_inference.infer_sleep_actiheart(activity, ecg)
+ts.add_channel(awake_probability)
+
+
+# Output channel summary statistics
+#chan_stat = activity.channel_statistics(statistics=["mean","sum","n"],file_target= os.path.join(os.path.dirname(__file__), '..', 'data/blah.txt'))
+#for x in chan_stat:#
+#print x
+
+# Define a period of interest
+start = datetime.strptime("17-Mar-2014 00:00", "%d-%b-%Y %H:%M")
+end = start + timedelta(days=3)
+
+for i in range(1000):
+print i
+# Save some stats about the time series to a file
+stats = ["mean", "sum", "std", "min", "max", "n"]
+ts.piecewise_statistics( timedelta(minutes=10), statistics=stats, file_target=os.path.join(os.path.dirname(__file__), '..', 'data/ah_10m_') )
+
+# Infer vector magnitude from three channels
+#vm = channel_inference.infer_vector_magnitude(awake_probability, ecg, activity)
+
+
+# Get a list of bouts where awake probability was >= 0 and <= 0.001 for 240 epochs or more
+bouts = awake_probability.bouts(0,0.001,240)
+#for bout in bouts:
+# print bout[0].day, bout[0], " -- ", bout[1]
+
+
+# Subset a channel where the bouts occur
+#subset_channel = ecg.subset_using_bouts(bouts, "Low activity")
+#ts.add_channel(subset_channel)
+
+# Turn the bouts into annotations and highlight those sections in the signals
+annotations = Annotation.annotations_from_bouts(bouts)
+ecg.add_annotations(annotations)
+activity.add_annotations(annotations)
+ecg_ma.add_annotations(annotations)
+activity_ma.add_annotations(annotations)
+awake_probability.add_annotations(annotations)
+blah.add_annotations(annotations)
+
+# Define the appearance of the signals
+ecg_ma.draw_properties = {'alpha':1, 'lw':2, 'color':[0.78431,0.196,0.196]}
+activity_ma.draw_properties = {'alpha':1, 'lw':2, 'color':[0.196,0.196,0.78431]}
+awake_probability.draw_properties = {'alpha':1, 'lw':2, 'color':[0.78431,0.196,0.78431]}
+#ts.draw_separate(time_period=[start,end])#, file_target=os.path.join(os.path.dirname(__file__), '..', 'data/blah.png'))
+
+
+# Save some stats about the time series to a file
+stats = ["mean", "sum", "std", "min", "max", "n", [0,499],[500,5000]]
+#ts.piecewise_statistics( timedelta(days=1), statistics=stats, file_target=os.path.join(os.path.dirname(__file__), '..', 'data/ts_') )
+
+# We can also return the data by not supplying a file_target
+#dataset = activity.piecewise_statistics( timedelta(days=1), statistics=stats )
+#for row in dataset:
+#print row
+
+execution_end = datetime.now()
+print("{} to {} = {}".format( execution_start, execution_end, execution_end - execution_start))