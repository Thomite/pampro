--- conflicted
+++ resolved
@@ -1,627 +1,623 @@
-import numpy as np
-from datetime import datetime, date, time, timedelta
-import Annotation
-import copy
+import numpy as np
+from datetime import datetime, date, time, timedelta
+import Annotation
+import copy
+
+from struct import *
+from math import *
+import time
+from datetime import datetime
+from urllib import unquote_plus
+import sys
+import io
+
+
+
+class Channel(object):
+
+	def __init__(self, name):
+		
+		self.name = name
+		self.size = 0
+		self.timeframe = 0
+		self.data = []
+		self.timestamps = []
+		self.annotations = []
+		self.draw_properties = {}
+
+	def clone(self):
+
+		return copy.deepcopy(self)
+
+	def set_contents(self, data, timestamps):
+		
+		self.data = data
+		self.timestamps = timestamps
+
+		self.calculate_timeframe()
+
+	def calculate_timeframe(self):
+
+		self.size = len(self.data)
+		self.timeframe = self.timestamps[0], self.timestamps[self.size-1], (self.timestamps[self.size-1]-self.timestamps[0]), self.size
+
+	def add_annotation(self, annotation):
+
+		self.annotations.append(annotation)
+
+	def add_annotations(self, annotations):
+
+		for a in annotations:
+			self.add_annotation(a)
+
+	def normalise(self, floor=0, ceil=1):
+
+		max_value = max(self.data)
+		min_value = min(self.data)
+		self.data = ((ceil - floor) * (self.data - min_value))/(max_value - min_value) + floor
+
+	def get_window(self, datetime_start, datetime_end):
+
+		start = np.searchsorted(self.timestamps, datetime_start, 'left')
+		end = np.searchsorted(self.timestamps, datetime_end, 'right')
+		return np.arange(start, end-1)
+
+	def window_statistics(self, start_dts, end_dts, statistics):
+
+		indices = self.get_window(start_dts, end_dts)
+
+		pretty_timestamp = start_dts.strftime("%d/%m/%Y %H:%M:%S:%f")
+
+		#output_row = [pretty_timestamp]
+		output_row = []
+		if (len(indices) > 0):
+			
+			for stat in statistics:
+				if stat == "mean":
+					output_row.append(np.mean(self.data[indices]))
+				elif stat == "sum":
+					output_row.append(sum(self.data[indices]))
+				elif stat == "std":
+					output_row.append(np.std(self.data[indices]))
+				elif stat == "min":
+					output_row.append(np.min(self.data[indices]))
+				elif stat == "max":
+					output_row.append(np.max(self.data[indices]))
+				elif stat == "n":
+					output_row.append(len(indices))
+				elif isinstance(stat, list):
+
+					indices2 = np.where((self.data[indices] >= stat[0]) & (self.data[indices] < stat[1]))[0]
+					output_row.append(len(indices2))
+
+				else:
+					output_row.append(-1)
+		else:
+			for i in range(len(statistics)):
+				output_row.append(-1)	
+
+		return output_row
+
+	
+
+	def append_data(self, timestamp, data_row):
+		self.timestamps.append(timestamp)
+		self.data.append(data_row)
+
+	def piecewise_statistics(self, window_size, statistics=["mean"], time_period=False):
+
+		if time_period == False:
+			start = self.timeframe[0] - timedelta(hours=self.timeframe[0].hour, minutes=self.timeframe[0].minute, seconds=self.timeframe[0].second, microseconds=self.timeframe[0].microsecond)
+			end = self.timeframe[1] + timedelta(hours=23-self.timeframe[1].hour, minutes=59-self.timeframe[1].minute, seconds=59-self.timeframe[1].second, microseconds=999999-self.timeframe[1].microsecond)
+		else:
+			start = time_period[0]
+			end = time_period[1]
+		# ------------------------------
+
+		#print start , "---", end
+
+		channel_list = []
+		for var in statistics:
+			name = self.name
+			if isinstance(var, list):
+				name = self.name + "_" + str(var[0]) + "_" + str(var[1])
+			else:
+				name = self.name + "_" + var
+			channel = Channel(name)
+			channel_list.append(channel)
+
+		window = window_size
+		start_dts = start
+		end_dts = start + window
+
+		while start_dts < end:
+			
+			results = self.window_statistics(start_dts, end_dts, statistics)
+			for i in range(len(results)):
+				
+				channel_list[i].append_data(start_dts, results[i])
+
+			start_dts = start_dts + window
+			end_dts = end_dts + window
+
+		for channel in channel_list:
+			channel.calculate_timeframe()
+			channel.data = np.array(channel.data)
+			channel.timestamps = np.array(channel.timestamps)
+
+		return channel_list
+
+
+	def summary_statistics(self, statistics=["mean"]):
+
+		results = self.window_statistics(self.timeframe[0], self.timeframe[1], statistics)
+
+		return results
+
+	def bouts(self, low, high, minimum_length=0, return_indices=False):
+
+		state = 0
+		start_index = 0
+		end_index = 1
+		bouts = []
+
+		for i, value in enumerate(self.data):
+
+			if state == 0:
+
+				if value >= low and value <= high:
+
+					state = 1
+					start_index = i
+					end_index = i
+
+			else:
+
+				if value >= low and value <= high:
+
+					end_index = i
+
+				else:
+				
+					state = 0
+					if (end_index - start_index + 1 >= minimum_length):
+						if return_indices:
+							bouts.append([self.timestamps[start_index], self.timestamps[end_index], start_index, end_index])	
+						else:
+							bouts.append([self.timestamps[start_index], self.timestamps[end_index]])
+	
+		return bouts
+
+	def subset_using_bouts(self, bout_list, name):
+		# Given a list of bouts, create a new channel from this taking only the data from inside those bouts
+		c = Channel(name)
+
+		c.set_contents(np.zeros(self.size), self.timestamps)
+
+		#print(self.data[2345])
+
+		for bout in bout_list:
+			#print(bout)
+
+			indices = self.get_window(bout[0], bout[1])
+
+			#c.data[bout[2]:bout[3]] = self.data[bout[2]:bout[3]]
+			c.data[indices] = self.data[indices]
+
+		return c
+
+	def restrict_timeframe(self, start, end):
+
+		indices = self.get_window(start,end)
+
+		self.set_contents(self.data[indices], self.timestamps[indices])
+
+	def moving_average(self, size):
+
+		averaged = []
+		half = (size-1)/2
+
+		for i in range(0,self.size):
+			total = 0
+			contributors = 0
+			for j in range(i-half,i+half):
+				if (j >= 0) & (j < self.size):
+					contributors+=1
+					total += self.data[j]
+			averaged.append(total/contributors)
+
+		result = Channel(self.name + "_ma")
+		result.set_contents(np.array(averaged), self.timestamps)
+		return result
+
+	def moving_std(self, size):
+
+		averaged = []
+		half = (size-1)/2
+
+		for i in range(0,self.size):
+
+			low = max(0,i-half)
+			high = min(self.size,i+half)
+			
+			averaged.append(np.std(self.data[low:high]))
+
+		result = Channel(self.name + "_mstd")
+		result.set_contents(np.array(averaged), self.timestamps)
+		return result
+
+	def time_derivative(self):
+		
+		result = Channel(self.name + "_td")
+		result.set_contents(np.diff(self.data), self.timestamps[:-1])
+		return result
+
+	def absolute(self):
+
+		result = Channel(self.name + "_abs")
+		result.set_contents(np.abs(self.data), self.timestamps)
+		return result
 
-from struct import *
-from math import *
-import time
-from datetime import datetime
-from urllib import unquote_plus
-import sys
-import io
-
-
-
-class Channel(object):
-
-	def __init__(self, name):
-		
-		self.name = name
-		self.size = 0
-		self.timeframe = 0
-		self.data = []
-		self.timestamps = []
-		self.annotations = []
-		self.draw_properties = {}
-
-	def clone(self):
-
-		return copy.deepcopy(self)
-
-	def set_contents(self, data, timestamps):
-		
-		self.data = data
-		self.timestamps = timestamps
-
-		self.calculate_timeframe()
-
-	def calculate_timeframe(self):
-
-		self.size = len(self.data)
-		self.timeframe = self.timestamps[0], self.timestamps[self.size-1], (self.timestamps[self.size-1]-self.timestamps[0]), self.size
-
-	def add_annotation(self, annotation):
-
-		self.annotations.append(annotation)
-
-	def add_annotations(self, annotations):
-
-		for a in annotations:
-			self.add_annotation(a)
-
-	def normalise(self, floor=0, ceil=1):
-
-		max_value = max(self.data)
-		min_value = min(self.data)
-		self.data = ((ceil - floor) * (self.data - min_value))/(max_value - min_value) + floor
-
-	def get_window(self, datetime_start, datetime_end):
-
-		start = np.searchsorted(self.timestamps, datetime_start, 'left')
-		end = np.searchsorted(self.timestamps, datetime_end, 'right')
-		return np.arange(start, end-1)
-
-	def window_statistics(self, start_dts, end_dts, statistics):
-
-		indices = self.get_window(start_dts, end_dts)
-
-		pretty_timestamp = start_dts.strftime("%d/%m/%Y %H:%M:%S:%f")
-
-		#output_row = [pretty_timestamp]
-		output_row = []
-		if (len(indices) > 0):
-			
-			for stat in statistics:
-				if stat == "mean":
-					output_row.append(np.mean(self.data[indices]))
-				elif stat == "sum":
-					output_row.append(sum(self.data[indices]))
-				elif stat == "std":
-					output_row.append(np.std(self.data[indices]))
-				elif stat == "min":
-					output_row.append(np.min(self.data[indices]))
-				elif stat == "max":
-					output_row.append(np.max(self.data[indices]))
-				elif stat == "n":
-					output_row.append(len(indices))
-				elif isinstance(stat, list):
-
-					indices2 = np.where((self.data[indices] >= stat[0]) & (self.data[indices] < stat[1]))[0]
-					output_row.append(len(indices2))
-
-				else:
-					output_row.append(-1)
-		else:
-			for i in range(len(statistics)):
-				output_row.append(-1)	
-
-		return output_row
-
-	
-
-	def append_data(self, timestamp, data_row):
-		self.timestamps.append(timestamp)
-		self.data.append(data_row)
-
-	def piecewise_statistics(self, window_size, statistics=["mean"], time_period=False):
-
-		if time_period == False:
-			start = self.timeframe[0] - timedelta(hours=self.timeframe[0].hour, minutes=self.timeframe[0].minute, seconds=self.timeframe[0].second, microseconds=self.timeframe[0].microsecond)
-			end = self.timeframe[1] + timedelta(hours=23-self.timeframe[1].hour, minutes=59-self.timeframe[1].minute, seconds=59-self.timeframe[1].second, microseconds=999999-self.timeframe[1].microsecond)
-		else:
-			start = time_period[0]
-			end = time_period[1]
-		# ------------------------------
-
-		#print start , "---", end
-
-		channel_list = []
-		for var in statistics:
-			name = self.name
-			if isinstance(var, list):
-				name = self.name + "_" + str(var[0]) + "_" + str(var[1])
-			else:
-				name = self.name + "_" + var
-			channel = Channel(name)
-			channel_list.append(channel)
-
-		window = window_size
-		start_dts = start
-		end_dts = start + window
-
-		while start_dts < end:
-			
-			results = self.window_statistics(start_dts, end_dts, statistics)
-			for i in range(len(results)):
-				
-				channel_list[i].append_data(start_dts, results[i])
-
-			start_dts = start_dts + window
-			end_dts = end_dts + window
-
-		for channel in channel_list:
-			channel.calculate_timeframe()
-			channel.data = np.array(channel.data)
-			channel.timestamps = np.array(channel.timestamps)
-
-		return channel_list
-
-
-	def summary_statistics(self, statistics=["mean"]):
-
-		results = self.window_statistics(self.timeframe[0], self.timeframe[1], statistics)
-
-		return results
-
-	def bouts(self, low, high, minimum_length=0, return_indices=False):
-
-		state = 0
-		start_index = 0
-		end_index = 1
-		bouts = []
-
-		for i, value in enumerate(self.data):
-
-			if state == 0:
-
-				if value >= low and value <= high:
-
-					state = 1
-					start_index = i
-					end_index = i
-
-			else:
-
-				if value >= low and value <= high:
-
-					end_index = i
-
-				else:
-				
-					state = 0
-					if (end_index - start_index + 1 >= minimum_length):
-						if return_indices:
-							bouts.append([self.timestamps[start_index], self.timestamps[end_index], start_index, end_index])	
-						else:
-							bouts.append([self.timestamps[start_index], self.timestamps[end_index]])
-	
-		return bouts
-
-	def subset_using_bouts(self, bout_list, name):
-		# Given a list of bouts, create a new channel from this taking only the data from inside those bouts
-		c = Channel(name)
-
-		c.set_contents(np.zeros(self.size), self.timestamps)
-
-		#print(self.data[2345])
-
-		for bout in bout_list:
-			#print(bout)
-
-			indices = self.get_window(bout[0], bout[1])
-
-			#c.data[bout[2]:bout[3]] = self.data[bout[2]:bout[3]]
-			c.data[indices] = self.data[indices]
-
-		return c
-
-	def restrict_timeframe(self, start, end):
-
-		indices = self.get_window(start,end)
-
-		self.set_contents(self.data[indices], self.timestamps[indices])
-
-	def moving_average(self, size):
-
-		averaged = []
-		half = (size-1)/2
-
-		for i in range(0,self.size):
-			total = 0
-			contributors = 0
-			for j in range(i-half,i+half):
-				if (j >= 0) & (j < self.size):
-					contributors+=1
-					total += self.data[j]
-			averaged.append(total/contributors)
-
-		result = Channel(self.name + "_ma")
-		result.set_contents(np.array(averaged), self.timestamps)
-		return result
-
-	def moving_std(self, size):
-
-		averaged = []
-		half = (size-1)/2
-
-		for i in range(0,self.size):
-
-			low = max(0,i-half)
-			high = min(self.size,i+half)
-			
-			averaged.append(np.std(self.data[low:high]))
-
-		result = Channel(self.name + "_mstd")
-		result.set_contents(np.array(averaged), self.timestamps)
-		return result
-
-	def time_derivative(self):
-		
-		result = Channel(self.name + "_td")
-		result.set_contents(np.diff(self.data), self.timestamps[:-1])
-		return result
-
-	def absolute(self):
-
-		result = Channel(self.name + "_abs")
-		result.set_contents(np.abs(self.data), self.timestamps)
-		return result
-
-<<<<<<< HEAD
+
+# Axivity import code adapted from source provided by Open Movement: https://code.google.com/p/openmovement/. Their license terms are reproduced here in full, and apply only to the Axivity related code:
+# Copyright (c) 2009-2014, Newcastle University, UK. All rights reserved.
+# Redistribution and use in source and binary forms, with or without modification, are permitted provided that the following conditions are met:
+# 1. Redistributions of source code must retain the above copyright notice, this list of conditions and the following disclaimer.
+# 2. Redistributions in binary form must reproduce the above copyright notice, this list of conditions and the following disclaimer in the documentation and/or other materials provided with the distribution.
+# THIS SOFTWARE IS PROVIDED BY THE COPYRIGHT HOLDERS AND CONTRIBUTORS "AS IS" AND ANY EXPRESS OR IMPLIED WARRANTIES, INCLUDING, BUT NOT LIMITED TO, THE IMPLIED WARRANTIES OF MERCHANTABILITY AND FITNESS FOR A PARTICULAR PURPOSE ARE DISCLAIMED. IN NO EVENT SHALL THE COPYRIGHT HOLDER OR CONTRIBUTORS BE LIABLE FOR ANY DIRECT, INDIRECT, INCIDENTAL, SPECIAL, EXEMPLARY, OR CONSEQUENTIAL DAMAGES (INCLUDING, BUT NOT LIMITED TO, PROCUREMENT OF SUBSTITUTE GOODS OR SERVICES; LOSS OF USE, DATA, OR PROFITS; OR BUSINESS INTERRUPTION) HOWEVER CAUSED AND ON ANY THEORY OF LIABILITY, WHETHER IN CONTRACT, STRICT LIABILITY, OR TORT (INCLUDING NEGLIGENCE OR OTHERWISE) ARISING IN ANY WAY OUT OF THE USE OF THIS SOFTWARE, EVEN IF ADVISED OF THE POSSIBILITY OF SUCH DAMAGE.
+
+def byte(value):
+	return (value + 2 ** 7) % 2 ** 8 - 2 ** 7
+
+def ushort(value):
+	return value % 2 ** 16
+
+def short(value):
+	return (value + 2 ** 15) % 2 ** 16 - 2 ** 15
+
+def read_timestamp(stamp):
+	stamp = unpack('I', stamp)[0]
+	year = ((stamp >> 26) & 0x3f) + 2000
+	month = (stamp >> 22) & 0x0f
+	day   = (stamp >> 17) & 0x1f
+	hours = (stamp >> 12) & 0x1f
+	mins  = (stamp >>  6) & 0x3f
+	secs  = (stamp >>  0) & 0x3f
+	try:
+		t = datetime(year, month, day, hours, mins, secs)
+	except ValueError:
+		t = None
+	return t
+
+def read(fh, bytes):
+	data = fh.read(bytes)
+	if len(data) == bytes:
+		return data
+	else:
+		raise IOError
+
+def parse_header(fh):
+	blockSize = unpack('H', read(fh,2))[0]
+	performClear = unpack('B', read(fh,1))[0]
+	deviceId = unpack('H', read(fh,2))[0]
+	sessionId = unpack('I', read(fh,4))[0]
+	shippingMinLightLevel = unpack('H', read(fh,2))[0]
+	loggingStartTime = read(fh,4)
+	loggingEndTime = read(fh,4)
+	loggingCapacity = unpack('I', read(fh,4))[0]
+	allowStandby = unpack('B', read(fh,1))[0]
+	debuggingInfo = unpack('B', read(fh,1))[0]
+	batteryMinimumToLog = unpack('H', read(fh,2))[0]
+	batteryWarning = unpack('H', read(fh,2))[0]
+	enableSerial = unpack('B', read(fh,1))[0]
+	lastClearTime = read(fh,4)
+	samplingRate = unpack('B', read(fh,1))[0]
+	lastChangeTime = read(fh,4)
+	firmwareVersion = unpack('B', read(fh,1))[0]
+
+	reserved = read(fh,22)
+
+	annotationBlock = read(fh,448 + 512)
+   
+	if len(annotationBlock) < 448 + 512:
+		annotationBlock = ""
+
+	annotation = ""
+	for x in annotationBlock:
+		if ord(x) != 255 and x != ' ':
+			if x == '?':
+				x = '&'
+			annotation += x
+	annotation = annotation.strip()
+
+	annotationElements = annotation.split('&')
+	annotationNames = {'_c': 'studyCentre', '_s': 'studyCode', '_i': 'investigator', '_x': 'exerciseCode', '_v': 'volunteerNum', '_p': 'bodyLocation', '_so': 'setupOperator', '_n': 'notes', '_b': 'startTime', '_e': 'endTime', '_ro': 'recoveryOperator', '_r': 'retrievalTime',           '_co': 'comments'}
+	annotations = dict()
+	for element in annotationElements:
+		kv = element.split('=', 2)
+		if kv[0] in annotationNames:
+			annotations[annotationNames[kv[0]]] = unquote_plus(kv[1])
+
+	for x in ('startTime', 'endTime', 'retrievalTime'):
+		if x in annotations:
+			if '/' in annotations[x]:
+				annotations[x] = time.strptime(annotations[x], '%d/%m/%Y')
+			else:
+				annotations[x] = time.strptime(annotations[x], '%Y-%m-%d %H:%M:%S')
+
+	annotations = annotations
+	deviceId = deviceId
+	sessionId = sessionId
+	lastClearTime = read_timestamp(lastClearTime)
+	lastChangeTime = read_timestamp(lastChangeTime)
+	firmwareVersion = firmwareVersion if firmwareVersion != 255 else 0
+
 def load_channels(source, source_type, datetime_format="%d/%m/%Y %H:%M:%S:%f", datetime_column=0, use_columns=False):
-=======
-
-# Axivity import code adapted from source provided by Open Movement: https://code.google.com/p/openmovement/. Their license terms are reproduced here in full, and apply only to the Axivity related code:
-# Copyright (c) 2009-2014, Newcastle University, UK. All rights reserved.
-# Redistribution and use in source and binary forms, with or without modification, are permitted provided that the following conditions are met:
-# 1. Redistributions of source code must retain the above copyright notice, this list of conditions and the following disclaimer.
-# 2. Redistributions in binary form must reproduce the above copyright notice, this list of conditions and the following disclaimer in the documentation and/or other materials provided with the distribution.
-# THIS SOFTWARE IS PROVIDED BY THE COPYRIGHT HOLDERS AND CONTRIBUTORS "AS IS" AND ANY EXPRESS OR IMPLIED WARRANTIES, INCLUDING, BUT NOT LIMITED TO, THE IMPLIED WARRANTIES OF MERCHANTABILITY AND FITNESS FOR A PARTICULAR PURPOSE ARE DISCLAIMED. IN NO EVENT SHALL THE COPYRIGHT HOLDER OR CONTRIBUTORS BE LIABLE FOR ANY DIRECT, INDIRECT, INCIDENTAL, SPECIAL, EXEMPLARY, OR CONSEQUENTIAL DAMAGES (INCLUDING, BUT NOT LIMITED TO, PROCUREMENT OF SUBSTITUTE GOODS OR SERVICES; LOSS OF USE, DATA, OR PROFITS; OR BUSINESS INTERRUPTION) HOWEVER CAUSED AND ON ANY THEORY OF LIABILITY, WHETHER IN CONTRACT, STRICT LIABILITY, OR TORT (INCLUDING NEGLIGENCE OR OTHERWISE) ARISING IN ANY WAY OUT OF THE USE OF THIS SOFTWARE, EVEN IF ADVISED OF THE POSSIBILITY OF SUCH DAMAGE.
-
-def byte(value):
-	return (value + 2 ** 7) % 2 ** 8 - 2 ** 7
-
-def ushort(value):
-	return value % 2 ** 16
-
-def short(value):
-	return (value + 2 ** 15) % 2 ** 16 - 2 ** 15
-
-def read_timestamp(stamp):
-	stamp = unpack('I', stamp)[0]
-	year = ((stamp >> 26) & 0x3f) + 2000
-	month = (stamp >> 22) & 0x0f
-	day   = (stamp >> 17) & 0x1f
-	hours = (stamp >> 12) & 0x1f
-	mins  = (stamp >>  6) & 0x3f
-	secs  = (stamp >>  0) & 0x3f
-	try:
-		t = datetime(year, month, day, hours, mins, secs)
-	except ValueError:
-		t = None
-	return t
-
-def read(fh, bytes):
-	data = fh.read(bytes)
-	if len(data) == bytes:
-		return data
-	else:
-		raise IOError
-
-def parse_header(fh):
-	blockSize = unpack('H', read(fh,2))[0]
-	performClear = unpack('B', read(fh,1))[0]
-	deviceId = unpack('H', read(fh,2))[0]
-	sessionId = unpack('I', read(fh,4))[0]
-	shippingMinLightLevel = unpack('H', read(fh,2))[0]
-	loggingStartTime = read(fh,4)
-	loggingEndTime = read(fh,4)
-	loggingCapacity = unpack('I', read(fh,4))[0]
-	allowStandby = unpack('B', read(fh,1))[0]
-	debuggingInfo = unpack('B', read(fh,1))[0]
-	batteryMinimumToLog = unpack('H', read(fh,2))[0]
-	batteryWarning = unpack('H', read(fh,2))[0]
-	enableSerial = unpack('B', read(fh,1))[0]
-	lastClearTime = read(fh,4)
-	samplingRate = unpack('B', read(fh,1))[0]
-	lastChangeTime = read(fh,4)
-	firmwareVersion = unpack('B', read(fh,1))[0]
-
-	reserved = read(fh,22)
-
-	annotationBlock = read(fh,448 + 512)
-   
-	if len(annotationBlock) < 448 + 512:
-		annotationBlock = ""
-
-	annotation = ""
-	for x in annotationBlock:
-		if ord(x) != 255 and x != ' ':
-			if x == '?':
-				x = '&'
-			annotation += x
-	annotation = annotation.strip()
-
-	annotationElements = annotation.split('&')
-	annotationNames = {'_c': 'studyCentre', '_s': 'studyCode', '_i': 'investigator', '_x': 'exerciseCode', '_v': 'volunteerNum', '_p': 'bodyLocation', '_so': 'setupOperator', '_n': 'notes', '_b': 'startTime', '_e': 'endTime', '_ro': 'recoveryOperator', '_r': 'retrievalTime',           '_co': 'comments'}
-	annotations = dict()
-	for element in annotationElements:
-		kv = element.split('=', 2)
-		if kv[0] in annotationNames:
-			annotations[annotationNames[kv[0]]] = unquote_plus(kv[1])
-
-	for x in ('startTime', 'endTime', 'retrievalTime'):
-		if x in annotations:
-			if '/' in annotations[x]:
-				annotations[x] = time.strptime(annotations[x], '%d/%m/%Y')
-			else:
-				annotations[x] = time.strptime(annotations[x], '%Y-%m-%d %H:%M:%S')
-
-	annotations = annotations
-	deviceId = deviceId
-	sessionId = sessionId
-	lastClearTime = read_timestamp(lastClearTime)
-	lastChangeTime = read_timestamp(lastChangeTime)
-	firmwareVersion = firmwareVersion if firmwareVersion != 255 else 0
-
-def load_channels(source, source_type, datetime_format="%d/%m/%Y %H:%M:%S:%f", datetime_column=0):
->>>>>>> 8dde431d
-
-	if (source_type == "Actiheart"):
-
-		activity, ecg  = np.loadtxt(source, delimiter=',', unpack=True, skiprows=15, usecols=[1,2])
-
-		first_lines = []
-		f = open(source, 'r')
-		for i in range(0,13):
-			s = f.readline().strip()
-			first_lines.append(s)
-		f.close()
-
-		line8 = first_lines[8]
-		test = line8.split(",")
-		dt = datetime.strptime(test[1], "%d-%b-%Y  %H:%M")
-		one_minute = timedelta(seconds=15)
-
-		timestamp_list = []
-		for i in range(0,len(activity)):
-			timestamp_list.append(dt)
-			dt = dt + one_minute
-
-		timestamps = np.array(timestamp_list)
-
-		indices1 = np.where(ecg > 1)
-		activity = activity[indices1]
-		ecg = ecg[indices1]
-		timestamps2 = timestamps[indices1]
-
-		actiheart_activity = Channel("AH_Activity")
-		actiheart_activity.set_contents(activity, timestamps2)
-
-		actiheart_ecg = Channel("AH-ECG")
-		actiheart_ecg.set_contents(ecg, timestamps2)
-
-		return [actiheart_activity, actiheart_ecg]
-
-	elif (source_type == "activPAL"):
-
-		ap_timestamp, ap_x, ap_y, ap_z = np.loadtxt(source, delimiter=',', unpack=True, skiprows=5, dtype={'names':('ap_timestamp','ap_x','ap_y','ap_z'), 'formats':('S16','f8','f8','f8')})
-		#print("A")
-		dt = datetime.strptime("30-Dec-1899", "%d-%b-%Y")
-
-		ap_timestamps = []
-		for val in ap_timestamp:
-
-			test = val.split(".")
-
-			while len(test[1]) < 10:
-				test[1] = test[1] + "0"
-
-			finaltest = dt + timedelta(days=int(test[0]), microseconds=int(test[1])*8.64)
-			ap_timestamps.append(finaltest)
-
-		ap_timestamps = np.array(ap_timestamps)
-		#print("B")
-		x = Channel("AP_X")
-		y = Channel("AP_Y")
-		z = Channel("AP_Z")
-
-		ap_x = (ap_x-128.0)/64.0
-		ap_y = (ap_y-128.0)/64.0
-		ap_z = (ap_z-128.0)/64.0
-
-		x.set_contents(np.array(ap_x, dtype=np.float64), ap_timestamps)
-		y.set_contents(np.array(ap_y, dtype=np.float64), ap_timestamps)
-		z.set_contents(np.array(ap_z, dtype=np.float64), ap_timestamps)
-		#print("C")
-		return [x,y,z]
-
-	elif (source_type == "GeneActiv_CSV"):
-
-		ga_timestamp, ga_x, ga_y, ga_z, ga_lux, ga_event, ga_temperature = np.genfromtxt(source, delimiter=',', unpack=True, skip_header=80, dtype=str)
-
-		ga_x = np.array(ga_x, dtype=np.float64)
-		ga_y = np.array(ga_y, dtype=np.float64)
-		ga_z = np.array(ga_z, dtype=np.float64)
-		ga_lux = np.array(ga_lux, dtype=np.int32)
-		ga_event = np.array(ga_event, dtype=np.bool_)
-		ga_temperature = np.array(ga_temperature, dtype=np.float32)
-
-		ga_timestamps = []
-
-		for i in range(0, len(ga_timestamp)):
-			ts = datetime.strptime(ga_timestamp[i], "%Y-%m-%d %H:%M:%S:%f")
-			ga_timestamps.append(ts)
-		ga_timestamps = np.array(ga_timestamps)
-
-		x = Channel("GA_X")
-		y = Channel("GA_Y")
-		z = Channel("GA_Z")
-		lux = Channel("GA_Lux")
-		event = Channel("GA_Event")
-		temperature = Channel("GA_Temperature")
-
-		x.set_contents(ga_x, ga_timestamps)
-		y.set_contents(ga_y, ga_timestamps)
-		z.set_contents(ga_z, ga_timestamps)
-		lux.set_contents(ga_lux, ga_timestamps)
-		event.set_contents(ga_event, ga_timestamps)
-		temperature.set_contents(ga_temperature, ga_timestamps)
-
-		return [x,y,z,lux,event,temperature]
-
-	elif (source_type == "CSV"):
-
-		f = open(source, 'r')
-		s = f.readline().strip()
-		f.close()
-
-		test = s.split(",")
-
-		source_split = source.split("/")
-		
-		data = np.loadtxt(source, delimiter=',', skiprows=1, dtype='str')
-		
-		#print(data.shape)
-		#print(data[:,0])
-
-		timestamps = []
-		for date_row in data[:,datetime_column]:
-			timestamps.append(datetime.strptime(date_row, datetime_format))
-		timestamps = np.array(timestamps)
-
-		data_columns = list(range(0,len(test)))
-		del data_columns[datetime_column]
-		print data_columns
-		channels = []
-		for col in data_columns:
-			print col
-			name = source_split[-1] + " - " + test[col]
-			c = Channel(name)
-			c.set_contents(np.array(data[:,col], dtype=np.float64), timestamps)
-			channels.append(c)
-
-		return channels
-
-	elif (source_type == "Axivity"):
-
-		channel_x = Channel("X")
-		channel_y = Channel("Y")
-		channel_z = Channel("Z")
-
-		fh = open(source, 'rb')
-
-		n= 0
-
-		axivity_timestamps = []
-		axivity_x = []
-		axivity_y = []
-		axivity_z = []
-
-		try:
-			header = read(fh,2)
-			while len(header) == 2 and n < 10000:
-				
-				if header == 'MD':
-					print 'MD'
-					parse_header(fh)
-				elif header == 'UB':
-					print 'UB'
-					blockSize = unpack('H', read(fh,2))[0]
-				elif header == 'SI':
-					print 'SI'
-				elif header == 'AX':
-					packetLength = unpack('H', read(fh,2))[0]              
-					deviceId = unpack('H', read(fh,2))[0]
-					sessionId = unpack('I', read(fh,4))[0]
-					sequenceId = unpack('I', read(fh,4))[0]
-					sampleTime = read_timestamp(read(fh,4))
-					light = unpack('H', read(fh,2))[0]
-					temperature = unpack('H', read(fh,2))[0]
-					events = read(fh,1)
-					battery = unpack('B', read(fh,1))[0]
-					sampleRate = unpack('B', read(fh,1))[0]
-					numAxesBPS = unpack('B', read(fh,1))[0]
-					timestampOffset = unpack('h', read(fh,2))[0]
-					sampleCount = unpack('H', read(fh,2))[0]
-
-					sampleData = io.BytesIO(read(fh,480))
-					checksum = unpack('H', read(fh,2))[0]
-
-					if packetLength != 508:
-						continue
-
-					if sampleTime == None:
-						continue
-
-					if sampleRate == 0:
-						chksum = 0
-					else:
-						# rewind for checksum calculation
-						fh.seek(-packetLength - 4, 1)
-						# calculate checksum
-						chksum = 0
-						for x in range(packetLength / 2 + 2):
-							chksum += unpack('H', read(fh,2))[0]
-						chksum %= 2 ** 16
-
-					if chksum != 0:
-						continue
-
-					#if sessionId != self.sessionId:
-					#	print "x"
-					#	continue
-
-					if ((numAxesBPS >> 4) & 15) != 3:
-						print '[ERROR: num-axes not expected]'
-
-					if (numAxesBPS & 15) == 2:
-						bps = 6
-					elif (numAxesBPS & 15) == 0:
-						bps = 4
-
-					timestamp = sampleTime
-					freq = 3200 / (1 << (15 - sampleRate & 15))
-					if freq <= 0:
-						freq = 1
-					offsetStart = float(-timestampOffset) / float(freq)
-
-					#print freq
-
-					#print offsetStart
-					time0 = timestamp + timedelta(milliseconds=offsetStart)
-
-					#print "* - {}".format(sampleCount)
-					for sample in range(sampleCount):
-						
-						x,y,z,t = 0,0,0,0
-
-						if bps == 6:
-							x = unpack('h', sampleData.read(2))[0] / 256.0
-							y = unpack('h', sampleData.read(2))[0] / 256.0
-							z = unpack('h', sampleData.read(2))[0] / 256.0
-						elif bps == 4:
-							temp = unpack('I', sampleData.read(4))[0]
-							temp2 = (6 - byte(temp >> 30))
-							x = short(short((ushort(65472) & ushort(temp << 6))) >> temp2) / 256.0
-							y = short(short((ushort(65472) & ushort(temp >> 4))) >> temp2) / 256.0
-							z = short(short((ushort(65472) & ushort(temp >> 14))) >> temp2) / 256.0
-
-						t = timedelta(milliseconds=(float(sample) / float(freq))) + time0
-
-						axivity_timestamps.append(t)
-						axivity_x.append(x)
-						axivity_y.append(y)
-						axivity_z.append(z)
-
-				header = read(fh,2)
-
-				n=n+1
-		except IOError:
-			pass
-
-		print n
-
-		axivity_x = np.array(axivity_x)
-		axivity_y = np.array(axivity_y)
-		axivity_z = np.array(axivity_z)
-		axivity_timestamps = np.array(axivity_timestamps)
-
-		print(len(axivity_x))
-
-		channel_x.set_contents(axivity_x, axivity_timestamps)
-		channel_y.set_contents(axivity_y, axivity_timestamps)
-		channel_z.set_contents(axivity_z, axivity_timestamps)
-
+
+	if (source_type == "Actiheart"):
+
+		activity, ecg  = np.loadtxt(source, delimiter=',', unpack=True, skiprows=15, usecols=[1,2])
+
+		first_lines = []
+		f = open(source, 'r')
+		for i in range(0,13):
+			s = f.readline().strip()
+			first_lines.append(s)
+		f.close()
+
+		line8 = first_lines[8]
+		test = line8.split(",")
+		dt = datetime.strptime(test[1], "%d-%b-%Y  %H:%M")
+		one_minute = timedelta(seconds=15)
+
+		timestamp_list = []
+		for i in range(0,len(activity)):
+			timestamp_list.append(dt)
+			dt = dt + one_minute
+
+		timestamps = np.array(timestamp_list)
+
+		indices1 = np.where(ecg > 1)
+		activity = activity[indices1]
+		ecg = ecg[indices1]
+		timestamps2 = timestamps[indices1]
+
+		actiheart_activity = Channel("AH_Activity")
+		actiheart_activity.set_contents(activity, timestamps2)
+
+		actiheart_ecg = Channel("AH-ECG")
+		actiheart_ecg.set_contents(ecg, timestamps2)
+
+		return [actiheart_activity, actiheart_ecg]
+
+	elif (source_type == "activPAL"):
+
+		ap_timestamp, ap_x, ap_y, ap_z = np.loadtxt(source, delimiter=',', unpack=True, skiprows=5, dtype={'names':('ap_timestamp','ap_x','ap_y','ap_z'), 'formats':('S16','f8','f8','f8')})
+		#print("A")
+		dt = datetime.strptime("30-Dec-1899", "%d-%b-%Y")
+
+		ap_timestamps = []
+		for val in ap_timestamp:
+
+			test = val.split(".")
+
+			while len(test[1]) < 10:
+				test[1] = test[1] + "0"
+
+			finaltest = dt + timedelta(days=int(test[0]), microseconds=int(test[1])*8.64)
+			ap_timestamps.append(finaltest)
+
+		ap_timestamps = np.array(ap_timestamps)
+		#print("B")
+		x = Channel("AP_X")
+		y = Channel("AP_Y")
+		z = Channel("AP_Z")
+
+		ap_x = (ap_x-128.0)/64.0
+		ap_y = (ap_y-128.0)/64.0
+		ap_z = (ap_z-128.0)/64.0
+
+		x.set_contents(np.array(ap_x, dtype=np.float64), ap_timestamps)
+		y.set_contents(np.array(ap_y, dtype=np.float64), ap_timestamps)
+		z.set_contents(np.array(ap_z, dtype=np.float64), ap_timestamps)
+		#print("C")
+		return [x,y,z]
+
+	elif (source_type == "GeneActiv_CSV"):
+
+		ga_timestamp, ga_x, ga_y, ga_z, ga_lux, ga_event, ga_temperature = np.genfromtxt(source, delimiter=',', unpack=True, skip_header=80, dtype=str)
+
+		ga_x = np.array(ga_x, dtype=np.float64)
+		ga_y = np.array(ga_y, dtype=np.float64)
+		ga_z = np.array(ga_z, dtype=np.float64)
+		ga_lux = np.array(ga_lux, dtype=np.int32)
+		ga_event = np.array(ga_event, dtype=np.bool_)
+		ga_temperature = np.array(ga_temperature, dtype=np.float32)
+
+		ga_timestamps = []
+
+		for i in range(0, len(ga_timestamp)):
+			ts = datetime.strptime(ga_timestamp[i], "%Y-%m-%d %H:%M:%S:%f")
+			ga_timestamps.append(ts)
+		ga_timestamps = np.array(ga_timestamps)
+
+		x = Channel("GA_X")
+		y = Channel("GA_Y")
+		z = Channel("GA_Z")
+		lux = Channel("GA_Lux")
+		event = Channel("GA_Event")
+		temperature = Channel("GA_Temperature")
+
+		x.set_contents(ga_x, ga_timestamps)
+		y.set_contents(ga_y, ga_timestamps)
+		z.set_contents(ga_z, ga_timestamps)
+		lux.set_contents(ga_lux, ga_timestamps)
+		event.set_contents(ga_event, ga_timestamps)
+		temperature.set_contents(ga_temperature, ga_timestamps)
+
+		return [x,y,z,lux,event,temperature]
+
+	elif (source_type == "CSV"):
+
+		f = open(source, 'r')
+		s = f.readline().strip()
+		f.close()
+
+		test = s.split(",")
+
+		source_split = source.split("/")
+		
+		data = np.loadtxt(source, delimiter=',', skiprows=1, dtype='str')
+		
+		#print(data.shape)
+		#print(data[:,0])
+
+		timestamps = []
+		for date_row in data[:,datetime_column]:
+			timestamps.append(datetime.strptime(date_row, datetime_format))
+		timestamps = np.array(timestamps)
+
+		data_columns = list(range(0,len(test)))
+		del data_columns[datetime_column]
+		print data_columns
+		channels = []
+		for col in data_columns:
+			print col
+			name = source_split[-1] + " - " + test[col]
+			c = Channel(name)
+			c.set_contents(np.array(data[:,col], dtype=np.float64), timestamps)
+			channels.append(c)
+
+		return channels
+
+	elif (source_type == "Axivity"):
+
+		channel_x = Channel("X")
+		channel_y = Channel("Y")
+		channel_z = Channel("Z")
+
+		fh = open(source, 'rb')
+
+		n= 0
+
+		axivity_timestamps = []
+		axivity_x = []
+		axivity_y = []
+		axivity_z = []
+
+		try:
+			header = read(fh,2)
+			while len(header) == 2 and n < 10000:
+				
+				if header == 'MD':
+					print 'MD'
+					parse_header(fh)
+				elif header == 'UB':
+					print 'UB'
+					blockSize = unpack('H', read(fh,2))[0]
+				elif header == 'SI':
+					print 'SI'
+				elif header == 'AX':
+					packetLength = unpack('H', read(fh,2))[0]              
+					deviceId = unpack('H', read(fh,2))[0]
+					sessionId = unpack('I', read(fh,4))[0]
+					sequenceId = unpack('I', read(fh,4))[0]
+					sampleTime = read_timestamp(read(fh,4))
+					light = unpack('H', read(fh,2))[0]
+					temperature = unpack('H', read(fh,2))[0]
+					events = read(fh,1)
+					battery = unpack('B', read(fh,1))[0]
+					sampleRate = unpack('B', read(fh,1))[0]
+					numAxesBPS = unpack('B', read(fh,1))[0]
+					timestampOffset = unpack('h', read(fh,2))[0]
+					sampleCount = unpack('H', read(fh,2))[0]
+
+					sampleData = io.BytesIO(read(fh,480))
+					checksum = unpack('H', read(fh,2))[0]
+
+					if packetLength != 508:
+						continue
+
+					if sampleTime == None:
+						continue
+
+					if sampleRate == 0:
+						chksum = 0
+					else:
+						# rewind for checksum calculation
+						fh.seek(-packetLength - 4, 1)
+						# calculate checksum
+						chksum = 0
+						for x in range(packetLength / 2 + 2):
+							chksum += unpack('H', read(fh,2))[0]
+						chksum %= 2 ** 16
+
+					if chksum != 0:
+						continue
+
+					#if sessionId != self.sessionId:
+					#	print "x"
+					#	continue
+
+					if ((numAxesBPS >> 4) & 15) != 3:
+						print '[ERROR: num-axes not expected]'
+
+					if (numAxesBPS & 15) == 2:
+						bps = 6
+					elif (numAxesBPS & 15) == 0:
+						bps = 4
+
+					timestamp = sampleTime
+					freq = 3200 / (1 << (15 - sampleRate & 15))
+					if freq <= 0:
+						freq = 1
+					offsetStart = float(-timestampOffset) / float(freq)
+
+					#print freq
+
+					#print offsetStart
+					time0 = timestamp + timedelta(milliseconds=offsetStart)
+
+					#print "* - {}".format(sampleCount)
+					for sample in range(sampleCount):
+						
+						x,y,z,t = 0,0,0,0
+
+						if bps == 6:
+							x = unpack('h', sampleData.read(2))[0] / 256.0
+							y = unpack('h', sampleData.read(2))[0] / 256.0
+							z = unpack('h', sampleData.read(2))[0] / 256.0
+						elif bps == 4:
+							temp = unpack('I', sampleData.read(4))[0]
+							temp2 = (6 - byte(temp >> 30))
+							x = short(short((ushort(65472) & ushort(temp << 6))) >> temp2) / 256.0
+							y = short(short((ushort(65472) & ushort(temp >> 4))) >> temp2) / 256.0
+							z = short(short((ushort(65472) & ushort(temp >> 14))) >> temp2) / 256.0
+
+						t = timedelta(milliseconds=(float(sample) / float(freq))) + time0
+
+						axivity_timestamps.append(t)
+						axivity_x.append(x)
+						axivity_y.append(y)
+						axivity_z.append(z)
+
+				header = read(fh,2)
+
+				n=n+1
+		except IOError:
+			pass
+
+		print n
+
+		axivity_x = np.array(axivity_x)
+		axivity_y = np.array(axivity_y)
+		axivity_z = np.array(axivity_z)
+		axivity_timestamps = np.array(axivity_timestamps)
+
+		print(len(axivity_x))
+
+		channel_x.set_contents(axivity_x, axivity_timestamps)
+		channel_y.set_contents(axivity_y, axivity_timestamps)
+		channel_z.set_contents(axivity_z, axivity_timestamps)
+
 		return [channel_x,channel_y,channel_z]