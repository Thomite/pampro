--- conflicted
+++ resolved
@@ -1,25 +1,19 @@
-# Methods
+# Methods
+
+The purpose of this section of the project is to provide transparent explanations and visualisations of some of the methods used in PAMPRO. Where appropriate we cite the relevant literature where the method originated.
+
+## Diurnal regression for unbiased mean (unpublished)
+
+Under the defensible assumption that missingness in objective physical activity data is structured, we model the daily pattern of a signal as a function of a sine and cosine wave with the wavelength of one day. 
+
+## Nonwear detection in triaxial data
+
+
+[here](http://nbviewer.ipython.org/github/Thomite/pampro/blob/master/methods/nonwear_triaxial.ipynb)
+
+
+## Autocalibration of triaxial data
 
-The purpose of this section of the project is to provide transparent explanations and visualisations of some of the methods used in PAMPRO. Where appropriate we cite the relevant literature where the method originated.
-
-## Diurnal regression for unbiased mean (unpublished)
-
-Under the defensible assumption that missingness in objective physical activity data is structured, we model the daily pattern of a signal as a function of a sine and cosine wave with the wavelength of one day. 
-
-## Nonwear detection in triaxial data
-
-
-[here](http://nbviewer.ipython.org/github/Thomite/pampro/blob/master/methods/nonwear_triaxial.ipynb)
-
-
-## Autocalibration of triaxial data
-
-<<<<<<< HEAD
-[here](http://nbviewer.ipython.org/github/Thomite/pampro/blob/master/methods/autocalibration_triaxial.ipynb)
-
-=======
-[van Hees, Vincent T., et al. "Autocalibration of accelerometer data for free-living physical activity assessment using local gravity and temperature: an evaluation on four continents." Journal of Applied Physiology 117.7 (2014): 738-744.](http://jap.physiology.org/content/117/7/738)
-
-[Our implementation is described here.](http://nbviewer.ipython.org/github/Thomite/pampro/blob/master/methods/Autocalibration.ipynb)
-
->>>>>>> 9cd6a5f8
+[van Hees, Vincent T., et al. "Autocalibration of accelerometer data for free-living physical activity assessment using local gravity and temperature: an evaluation on four continents." Journal of Applied Physiology 117.7 (2014): 738-744.](http://jap.physiology.org/content/117/7/738)
+
+[Our implementation is described here.](http://nbviewer.ipython.org/github/Thomite/pampro/blob/master/methods/Autocalibration.ipynb)