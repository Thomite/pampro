--- conflicted
+++ resolved
@@ -251,15 +251,21 @@
         header_info["z_offset"] = float(header[52].split(":")[1])
 
         header_info["number_pages"] = int(header[57].split(":")[1])
-
-<<<<<<< HEAD
+        # Turns out the frequency might be written European style (, instead of .)
+        splitted = header[19].split(":")
+        sans_hz = splitted[1].replace(" Hz", "")
+        comma_safe = sans_hz.replace(",", ".")
+        header_info["frequency"] = float(comma_safe)
+        header_info["epoch"] = timedelta(seconds=1) / int(header_info["frequency"])
+
+
     elif type == "XLO":
 
         # Start timestamp
         blah = header[7].split()
         sans_meridian = blah[3].replace("AM", "")
         sans_meridian = sans_meridian.replace("PM","")
-        dt = datetime.strptime(blah[1] + " " + sans_meridian, "%d/%m/%Y %H:%M:%S")
+        dt = datetime.strptime(blah[1], "%d/%m/%Y")
         header_info["start_datetime_python"] = dt
 
         # Height and weight
@@ -269,16 +275,10 @@
         header_info["height"] = height
         header_info["weight"] = weight
 
-=======
-        # Turns out the frequency might be written European style (, instead of .)
-        splitted = header[19].split(":")
-        sans_hz = splitted[1].replace(" Hz", "")
-        comma_safe = sans_hz.replace(",", ".")
-        header_info["frequency"] = float(comma_safe)
-        header_info["epoch"] = timedelta(seconds=1) / int(header_info["frequency"])
+
 
         return header_info
->>>>>>> 513f15a9
+
 
     return header_info
 
