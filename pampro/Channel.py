import numpy as np
import scipy as sp
from datetime import datetime, date, time, timedelta
from pampro import Bout
import copy

from struct import *
from math import *
import time
from datetime import datetime
from urllib import unquote_plus
import sys
import io
import re
import cProfile, pstats, StringIO
import string
from scipy.io.wavfile import write

percentile_pattern = re.compile("\A([p])([0-9]*)")

class Channel(object):

	def __init__(self, name):

		self.name = name
		self.size = 0
		self.timeframe = 0
		self.data = []
		self.timestamps = []
		self.annotations = []
		self.draw_properties = {}
		self.cached_indices = {}

	def clone(self):

		return copy.deepcopy(self)

	def set_contents(self, data, timestamps):

		self.data = data
		self.timestamps = timestamps

		self.calculate_timeframe()

	def append(self, other_channel):

		print(self.name + " " + str(len(self.data)))
		self.data = np.concatenate((self.data, other_channel.data))
		self.timestamps = np.concatenate((self.timestamps, other_channel.timestamps))

		indices = np.argsort(self.timestamps)


		self.timestamps = np.array(self.timestamps)[indices]
		self.data = np.array(self.data)[indices]
		print(self.name + " " + str(len(self.data)))
		print("")
		self.calculate_timeframe()

	def calculate_timeframe(self):

		self.size = len(self.data)

		if self.size > 0:
			self.timeframe = self.timestamps[0], self.timestamps[-1]
		else:
			self.timeframe = False,False

	def add_annotation(self, annotation):

		self.annotations.append(annotation)

	def add_annotations(self, annotations):

		for a in annotations:
			self.add_annotation(a)

	def normalise(self, floor=0, ceil=1):

		max_value = max(self.data)
		min_value = min(self.data)
		self.data = ((ceil - floor) * (self.data - min_value))/(max_value - min_value) + floor


	def collapse_auto(self, bins=10):

		max_value = max(self.data)
		min_value = min(self.data)
		increment = float(max_value - min_value)/float(bins)

		print min_value, max_value

		ranges = []
		low = min_value
		for i in range(bins):

			if i == bins-1:
				high = max_value
			else:
				high = low+increment

			ranges.append((low, high, i))
			low += increment

		print ranges

		return self.collapse(ranges)

	def collapse(self, ranges):

		# Each range is a tuple: (>= low, <= high, replacement)

		clone = self.clone()

		for low, high, replacement in ranges:

			indices = np.where((self.data >= low) & (self.data <= high))[0]
			clone.data[indices] = replacement

		return clone


	def bigrams(self):

		unique_values = np.unique(self.data)

		# Create a dictionary to count each permutation of unique_value -> unique_value
		pairs = {}
		for val1 in unique_values:
			pairs[val1] = {}
			for val2 in unique_values:
				pairs[val1][val2] = 0

		# Count transitions from each unique value to the next
		for val1, val2 in zip(self.data, self.data[1:]):
			pairs[val1][val2] += 1

		return pairs


	def get_window(self, datetime_start, datetime_end):

		key_value = str(datetime_start) + "|" + str(datetime_end)
		indices = [-1]

		# If we already know what the indices are for this time range:
		#if key_value in self.cached_indices.keys():
		try:
			indices = self.cached_indices[key_value]

		except:
		#else:
			start = np.searchsorted(self.timestamps, datetime_start, 'left')
			end = np.searchsorted(self.timestamps, datetime_end, 'right')
			indices = np.arange(start, end-1)

			# Cache those for next time
			self.cached_indices[key_value] = indices

		return indices

	# This is the old, uncached method
	def get_window_old(self, datetime_start, datetime_end):

		start = np.searchsorted(self.timestamps, datetime_start, 'left')
		end = np.searchsorted(self.timestamps, datetime_end, 'right')
		return np.arange(start, end-1)


	def window_statistics(self, start_dts, end_dts, statistics):


		indices = self.get_window(start_dts, end_dts)

		#pretty_timestamp = start_dts.strftime("%d/%m/%Y %H:%M:%S:%f")
		#output_row = [pretty_timestamp]

		output_row = []
		if (len(indices) > 0):

			for stat in statistics:
				if stat == "mean":
					output_row.append(np.mean(self.data[indices]))
				elif stat == "sum":
					output_row.append(sum(self.data[indices]))
				elif stat == "std":
					output_row.append(np.std(self.data[indices]))
				elif stat == "min":
					output_row.append(np.min(self.data[indices]))
				elif stat == "max":
					output_row.append(np.max(self.data[indices]))
				elif stat == "n":
					output_row.append(len(indices))
				elif isinstance(stat, list):

					indices2 = np.where((self.data[indices] >= stat[0]) & (self.data[indices] <= stat[1]))[0]
					output_row.append(len(indices2))
				elif percentile_pattern.match(stat):
					# for p25, p50, etc
					percentile = int(percentile_pattern.match(stat).groups()[1])
					output_row.append(np.percentile(self.data[indices],percentile))

				elif stat == "bigrams":


					unique_values = np.unique(self.data)

					# 1 channel for each permutation of unique_value -> unique_value
					pairs = {}
					for val1 in unique_values:
						pairs[val1] = {}
						for val2 in unique_values:
							pairs[val1][val2] = 0

					# Count transitions from each unique value to the next
					for val1, val2 in zip(self.data[indices], self.data[indices[1:]]):
						pairs[val1][val2] += 1

					for val1 in unique_values:
						for val2 in unique_values:
							output_row.append(pairs[val1][val2])

				else:
					output_row.append(-1)
		else:

			num_missings = len(statistics)

			# len(statistics) doesn't work for bigrams
			if "bigrams" in statistics:
				unique_values = np.unique(self.data)
				possible_transitions = len(unique_values)**2
				num_missings = num_missings -1 + possible_transitions

			for i in range(num_missings):

				output_row.append(-1)


		return output_row

	def build_statistics_channels(self, windows, statistics):

		channel_list = []
		for var in statistics:
			name = self.name
			if isinstance(var, list):
				name = self.name + "_" + str(var[0]) + "_" + str(var[1])
				channel = Channel(name)
				channel_list.append(channel)

			elif var == "bigrams":
				unique_values = np.unique(self.data)

				# 1 channel for each permutation of unique_value -> unique_value
				for val1 in unique_values:
					for val2 in unique_values:
						name = self.name + "_" + str(val1) + "tr" + str(val2)

						channel = Channel(name)
						channel_list.append(channel)

			else:
				name = self.name + "_" + var
				channel = Channel(name)
				channel_list.append(channel)

		for window in windows:

			results = self.window_statistics(window.start_timestamp, window.end_timestamp, statistics)
			for i in range(len(results)):
				#print len(results)
				channel_list[i].append_data(window.start_timestamp, results[i])

		for channel in channel_list:
			channel.calculate_timeframe()
			channel.data = np.array(channel.data)
			channel.timestamps = np.array(channel.timestamps)

		return channel_list

	def append_data(self, timestamp, data_row):
		self.timestamps.append(timestamp)
		self.data.append(data_row)

	def sliding_statistics(self, window_size, statistics=["mean"], time_period=False):

		if time_period == False:
			start = self.timeframe[0] - timedelta(hours=self.timeframe[0].hour, minutes=self.timeframe[0].minute, seconds=self.timeframe[0].second, microseconds=self.timeframe[0].microsecond)
			end = self.timeframe[1] + timedelta(hours=23-self.timeframe[1].hour, minutes=59-self.timeframe[1].minute, seconds=59-self.timeframe[1].second, microseconds=999999-self.timeframe[1].microsecond)
		else:
			start = time_period[0]
			end = time_period[1]

		#print("Sliding statistics: {}".format(self.name))

		windows = []

		for timestamp in self.timestamps:

			start_dts = timestamp - (window_size/2.0)
			end_dts = timestamp + (window_size/2.0)

			windows.append(Bout.Bout(start_dts, end_dts))

		return self.build_statistics_channels(windows, statistics)


	def piecewise_statistics(self, window_size, statistics=["mean"], time_period=False):

		if time_period == False:
			start = self.timeframe[0] - timedelta(hours=self.timeframe[0].hour, minutes=self.timeframe[0].minute, seconds=self.timeframe[0].second, microseconds=self.timeframe[0].microsecond)
			end = self.timeframe[1] + timedelta(hours=23-self.timeframe[1].hour, minutes=59-self.timeframe[1].minute, seconds=59-self.timeframe[1].second, microseconds=999999-self.timeframe[1].microsecond)
		else:
			start = time_period[0]
			end = time_period[1]

		#print("Piecewise statistics: {}".format(self.name))

		windows = []

		start_dts = start
		end_dts = start + window_size

		while start_dts < end:

			window = Bout.Bout(start_dts, end_dts)
			windows.append(window)

			start_dts = start_dts + window_size
			end_dts = end_dts + window_size

		return self.build_statistics_channels(windows, statistics)


	def summary_statistics(self, statistics=["mean"]):

		windows = [Bout.Bout(self.timeframe[0], self.timeframe[1])]
		#results = self.window_statistics(self.timeframe[0], self.timeframe[1], statistics)

		return self.build_statistics_channels(windows, statistics)

	def bouts(self, low, high, minimum_length=timedelta(minutes=0)):

		state = 0
		start_index = 0
		end_index = 1
		bouts = []

		for i, value in enumerate(self.data):

			if state == 0:

				if value >= low and value <= high:

					state = 1
					start_index = i
					end_index = i

			else:

				if value >= low and value <= high:

					end_index = i

				else:

					state = 0

					start_time =  self.timestamps[start_index]
					end_time = self.timestamps[end_index]
					if end_index+1 < self.size:
						end_time = self.timestamps[end_index+1]

					if (end_time - start_time >= minimum_length):
						bouts.append(Bout.Bout(start_time, end_time))


		if state == 1:
			start_time =  self.timestamps[start_index]
			end_time = self.timestamps[end_index]
			if (end_time - start_time >= minimum_length):
				bouts.append(Bout.Bout(start_time, end_time))

		return bouts

	def subset_using_bouts(self, bout_list, name, substitute_value=-1):
		# Given a list of bouts, create a new channel from this taking only the data from inside those bouts
		c = Channel(name)

		filled = np.empty(self.size)
		filled.fill(substitute_value)
		#print(len(filled))

		c.set_contents(filled, self.timestamps)

		for bout in bout_list:
			#print(bout)

			indices = self.get_window(bout.start_timestamp, bout.end_timestamp)

			#c.data[bout[2]:bout[3]] = self.data[bout[2]:bout[3]]
			c.data[indices] = self.data[indices]

		return c

	def delete_windows(self, windows):

		for window in windows:
			indices = self.get_window(window.start_timestamp, window.end_timestamp)

			self.data = np.delete(self.data, indices, None)
			self.timestamps = np.delete(self.timestamps, indices, None)

		self.calculate_timeframe()
			#del self.data[indices[0]:indices[-1]]
			#del self.timestamps[indices[0]:indices[-1]]

	def restrict_timeframe(self, start, end):

		indices = self.get_window(start, end)

		self.set_contents(self.data[indices], self.timestamps[indices])

	def moving_average(self, size):

		averaged = []
		half = (size-1)/2

		for i in range(0,self.size):
			total = 0
			contributors = 0
			for j in range(i-half,i+half):
				if (j >= 0) & (j < self.size):
					contributors+=1
					total += self.data[j]
			averaged.append(total/contributors)

		result = Channel(self.name + "_ma")
		result.set_contents(np.array(averaged), self.timestamps)
		return result

	def moving_std(self, size):

		averaged = []
		half = (size-1)/2

		for i in range(0,self.size):

			low = max(0,i-half)
			high = min(self.size,i+half)

			averaged.append(np.std(self.data[low:high]))

		result = Channel(self.name + "_mstd")
		result.set_contents(np.array(averaged), self.timestamps)
		return result

	def time_derivative(self):

		result = Channel(self.name + "_td")
		result.set_contents(np.diff(self.data), self.timestamps[:-1])
		return result

	def absolute(self):

		result = Channel(self.name + "_abs")
		result.set_contents(np.abs(self.data), self.timestamps)
		return result

	def fill(self, bout, fill_value=0):

		indices = self.get_window(bout.start_timestamp,bout.end_timestamp)

		self.data[indices] = fill_value

	def fft(self):

		return np.fft.fft(self.data)


	def output_as_tone(self, filename, note_duration=0.15, volume=10000):

		rate = 1378.125

		self.normalise(floor=83,ceil=880)
		tone = np.array([], dtype=np.int16)

		for note in self.data:

			t = np.linspace(0,note_duration,note_duration*rate)
			data = np.array(np.sin(2.0*np.pi*note*t)*volume, dtype=np.int16)
			tone = np.append(tone, data)

		write(filename, rate, tone)

	def draw_experimental(self, axis):
<<<<<<< HEAD
		
=======

>>>>>>> 9cd6a5f8
		axis.plot(self.timestamps, self.data, label=self.name, **self.draw_properties)
		for a in self.annotations:
			axis.axvspan(xmin=a.start_timestamp, xmax=a.end_timestamp, **a.draw_properties)

def channel_from_coefficients(coefs, timestamps):
    chan = Channel("Recreated")

    recreated = np.fft.ifft(coefs, n=len(timestamps))
    chan.set_contents(recreated, timestamps)

    return chan

def channel_from_bouts(bouts, time_period, time_resolution, channel_name, skeleton=False, in_value=1, out_value=0):

	result = False
	if skeleton==False:
		result = Channel(channel_name)

		#timestamps = []
		#timestamp = time_period[0]

		num_epochs = int(((time_period[1] - time_period[0]).total_seconds()) / time_resolution.total_seconds())

		#while timestamp < time_period[1]:

		#	timestamps.append(timestamp)
		#	timestamp += time_resolution

		timestamps = [time_period[0] + time_resolution*x for x in range(num_epochs)]

		filled = np.empty(len(timestamps))
		filled.fill(out_value)

		print time_period
		print("Length of timestamps:" + str(len(timestamps)))
		print("Length of filled:" + str(len(filled)))

		result.set_contents(filled, timestamps)
	else:
		result = skeleton
		result.name = channel_name
		result.data.fill(out_value)


	for bout in bouts:
		result.fill(bout, in_value)



	return result

# Axivity import code adapted from source provided by Open Movement: https://code.google.com/p/openmovement/. Their license terms are reproduced here in full, and apply only to the Axivity related code:
# Copyright (c) 2009-2014, Newcastle University, UK. All rights reserved.
# Redistribution and use in source and binary forms, with or without modification, are permitted provided that the following conditions are met:
# 1. Redistributions of source code must retain the above copyright notice, this list of conditions and the following disclaimer.
# 2. Redistributions in binary form must reproduce the above copyright notice, this list of conditions and the following disclaimer in the documentation and/or other materials provided with the distribution.
# THIS SOFTWARE IS PROVIDED BY THE COPYRIGHT HOLDERS AND CONTRIBUTORS "AS IS" AND ANY EXPRESS OR IMPLIED WARRANTIES, INCLUDING, BUT NOT LIMITED TO, THE IMPLIED WARRANTIES OF MERCHANTABILITY AND FITNESS FOR A PARTICULAR PURPOSE ARE DISCLAIMED. IN NO EVENT SHALL THE COPYRIGHT HOLDER OR CONTRIBUTORS BE LIABLE FOR ANY DIRECT, INDIRECT, INCIDENTAL, SPECIAL, EXEMPLARY, OR CONSEQUENTIAL DAMAGES (INCLUDING, BUT NOT LIMITED TO, PROCUREMENT OF SUBSTITUTE GOODS OR SERVICES; LOSS OF USE, DATA, OR PROFITS; OR BUSINESS INTERRUPTION) HOWEVER CAUSED AND ON ANY THEORY OF LIABILITY, WHETHER IN CONTRACT, STRICT LIABILITY, OR TORT (INCLUDING NEGLIGENCE OR OTHERWISE) ARISING IN ANY WAY OUT OF THE USE OF THIS SOFTWARE, EVEN IF ADVISED OF THE POSSIBILITY OF SUCH DAMAGE.

def byte(value):
	return (value + 2 ** 7) % 2 ** 8 - 2 ** 7

def ushort(value):
	return value % 2 ** 16

def short(value):
	return (value + 2 ** 15) % 2 ** 16 - 2 ** 15

def axivity_read_timestamp(stamp):
	stamp = unpack('I', stamp)[0]
	year = ((stamp >> 26) & 0x3f) + 2000
	month = (stamp >> 22) & 0x0f
	day   = (stamp >> 17) & 0x1f
	hours = (stamp >> 12) & 0x1f
	mins  = (stamp >>  6) & 0x3f
	secs  = (stamp >>  0) & 0x3f
	try:
		t = datetime(year, month, day, hours, mins, secs)
	except ValueError:
		t = None
	return t

def axivity_read(fh, bytes):
	data = fh.read(bytes)
	if len(data) == bytes:
		return data
	else:
		raise IOError

def axivity_parse_header(fh):
	blockSize = unpack('H', axivity_read(fh,2))[0]
	performClear = unpack('B', axivity_read(fh,1))[0]
	deviceId = unpack('H', axivity_read(fh,2))[0]
	sessionId = unpack('I', axivity_read(fh,4))[0]
	shippingMinLightLevel = unpack('H', axivity_read(fh,2))[0]
	loggingStartTime = axivity_read(fh,4)
	loggingEndTime = axivity_read(fh,4)
	loggingCapacity = unpack('I', axivity_read(fh,4))[0]
	allowStandby = unpack('B', axivity_read(fh,1))[0]
	debuggingInfo = unpack('B', axivity_read(fh,1))[0]
	batteryMinimumToLog = unpack('H', axivity_read(fh,2))[0]
	batteryWarning = unpack('H', axivity_read(fh,2))[0]
	enableSerial = unpack('B', axivity_read(fh,1))[0]
	lastClearTime = axivity_read(fh,4)
	samplingRate = unpack('B', axivity_read(fh,1))[0]
	lastChangeTime = axivity_read(fh,4)
	firmwareVersion = unpack('B', axivity_read(fh,1))[0]

	reserved = axivity_read(fh,22)

	annotationBlock = axivity_read(fh,448 + 512)

	if len(annotationBlock) < 448 + 512:
		annotationBlock = ""

	annotation = ""
	for x in annotationBlock:
		if ord(x) != 255 and x != ' ':
			if x == '?':
				x = '&'
			annotation += x
	annotation = annotation.strip()

	annotationElements = annotation.split('&')
	annotationNames = {'_c': 'studyCentre', '_s': 'studyCode', '_i': 'investigator', '_x': 'exerciseCode', '_v': 'volunteerNum', '_p': 'bodyLocation', '_so': 'setupOperator', '_n': 'notes', '_b': 'startTime', '_e': 'endTime', '_ro': 'recoveryOperator', '_r': 'retrievalTime',           '_co': 'comments'}
	annotations = dict()
	for element in annotationElements:
		kv = element.split('=', 2)
		if kv[0] in annotationNames:
			annotations[annotationNames[kv[0]]] = unquote_plus(kv[1])

	for x in ('startTime', 'endTime', 'retrievalTime'):
		if x in annotations:
			if '/' in annotations[x]:
				annotations[x] = time.strptime(annotations[x], '%d/%m/%Y')
			else:
				annotations[x] = time.strptime(annotations[x], '%Y-%m-%d %H:%M:%S')

	annotations = annotations
	deviceId = deviceId
	sessionId = sessionId
	lastClearTime = axivity_read_timestamp(lastClearTime)
	lastChangeTime = axivity_read_timestamp(lastChangeTime)
	firmwareVersion = firmwareVersion if firmwareVersion != 255 else 0

def parse_header(header, type, datetime_format):

	header_info = {}

	if type == "Actiheart":

		for i,row in enumerate(header):
			try:
				values = row.split(",")
				header_info[values[0]] = values[1]
			except:
				pass

		time1 = datetime.strptime(header[-2].split(",")[0], "%H:%M:%S")
		time2 = datetime.strptime(header[-1].split(",")[0], "%H:%M:%S")
		header_info["epoch_length"] = time2 - time1

		header_info["start_date"] = datetime.strptime(header_info["Started"], "%d-%b-%Y  %H:%M")

		if "Start trimmed to" in header_info:
			header_info["Start trimmed to"] = datetime.strptime(header_info["Start trimmed to"], "%Y-%m-%d %H:%M")


		for i,row in enumerate(header):

			if row.split(",")[0] == "Time":
				header_info["data_start"] = i+1
				break

	elif type == "Actigraph":

		test = header[2].split(" ")
		timeval = datetime.strptime(test[-1], "%H:%M:%S")
		start_time = timedelta(hours=timeval.hour, minutes=timeval.minute, seconds=timeval.second)
		header_info["start_time"] = start_time

		test = header[3].split(" ")
		start_date = string.replace(test[-1], "-", "/")

		try:
			start_date = datetime.strptime(start_date, datetime_format)
		except:
			start_date = datetime.strptime(start_date, "%d/%m/%Y")
		header_info["start_date"] = start_date

		test = header[4].split(" ")
		delta = datetime.strptime(test[-1], "%H:%M:%S")
		epoch_length = timedelta(hours=delta.hour, minutes=delta.minute, seconds=delta.second)
		header_info["epoch_length"] = epoch_length

		start_datetime = start_date + start_time
		header_info["start_datetime"] = start_datetime

		mode = 0
		splitup = header[8].split(" ")
		if "Mode" in splitup:
			index = splitup.index("Mode")
			mode = splitup[index + 2]
		header_info["mode"] = int(mode)

	elif type == "GT3X+_CSV":

		test = header[2].split(" ")
		timeval = datetime.strptime(test[-1], "%H:%M:%S")
		start_time = timedelta(hours=timeval.hour, minutes=timeval.minute, seconds=timeval.second)
		header_info["start_time"] = start_time

		test = header[0].split(" ")
		if "Hz" in test:
			index = test.index("Hz")
			hz = int(test[index-1])
			epoch_length = timedelta(seconds=1) / hz
			header_info["epoch_length"] = epoch_length

		if "format" in test:
			index = test.index("format")
			format = test[index+1]
			format = string.replace(format, "dd", "%d")
			format = string.replace(format, "MM", "%m")
			format = string.replace(format, "yyyy", "%Y")

			start_date = datetime.strptime(header[3].split(" ")[2], format)
			header_info["start_date"] = start_date

		start_datetime = start_date + start_time
		header_info["start_datetime"] = start_datetime


	return header_info

def load_channels(source, source_type, datetime_format="%d/%m/%Y %H:%M:%S:%f", datetime_column=0, ignore_columns=False, unique_names=False):

	if (source_type == "Actiheart"):



		first_lines = []
		f = open(source, 'r')
		for i in range(0,30):
			s = f.readline().strip()
			first_lines.append(s)
		f.close()

		header_info = parse_header(first_lines, "Actiheart", "%d-%b-%Y  %H:%M")

		start_date = header_info["start_date"]
		epoch_length = header_info["epoch_length"]
		data_start = header_info["data_start"]
		#timestamp_list = []
		#for i in range(0,len(activity)):
		#	timestamp_list.append(start_date)
		#	start_date = start_date + epoch_length

		activity, ecg  = np.loadtxt(source, delimiter=',', unpack=True, skiprows=data_start, usecols=[1,2])

		timestamp_list = [start_date+i*epoch_length for i in range(len(activity))]
		timestamps = np.array(timestamp_list)


		indices1 = []

		if "Start trimmed to" in header_info:
			indices1 = np.where((ecg > 0) & (timestamps > header_info["Start trimmed to"]))
		else:
			indices1 = np.where(ecg > 0)

		activity = activity[indices1]
		ecg = ecg[indices1]
		timestamps2 = timestamps[indices1]

		actiheart_activity = Channel("AH_Activity")
		actiheart_activity.set_contents(activity, timestamps2)

		actiheart_ecg = Channel("AH_ECG")
		actiheart_ecg.set_contents(ecg, timestamps2)

		return [actiheart_activity, actiheart_ecg]

	elif (source_type == "activPAL"):

		ap_timestamp, ap_x, ap_y, ap_z = np.loadtxt(source, delimiter=',', unpack=True, skiprows=5, dtype={'names':('ap_timestamp','ap_x','ap_y','ap_z'), 'formats':('S16','f8','f8','f8')})
		#print("A")
		dt = datetime.strptime("30-Dec-1899", "%d-%b-%Y")

		ap_timestamps = []
		for val in ap_timestamp:

			test = val.split(".")

			while len(test[1]) < 10:
				test[1] = test[1] + "0"

			finaltest = dt + timedelta(days=int(test[0]), microseconds=int(test[1])*8.64)
			ap_timestamps.append(finaltest)

		ap_timestamps = np.array(ap_timestamps)
		#print("B")
		x = Channel("AP_X")
		y = Channel("AP_Y")
		z = Channel("AP_Z")

		ap_x = (ap_x-128.0)/64.0
		ap_y = (ap_y-128.0)/64.0
		ap_z = (ap_z-128.0)/64.0

		x.set_contents(np.array(ap_x, dtype=np.float64), ap_timestamps)
		y.set_contents(np.array(ap_y, dtype=np.float64), ap_timestamps)
		z.set_contents(np.array(ap_z, dtype=np.float64), ap_timestamps)
		#print("C")
		return [x,y,z]

	elif (source_type == "GeneActiv_CSV"):

		ga_timestamp, ga_x, ga_y, ga_z, ga_lux, ga_event, ga_temperature = np.genfromtxt(source, delimiter=',', unpack=True, skip_header=80, dtype=str)

		ga_x = np.array(ga_x, dtype=np.float64)
		ga_y = np.array(ga_y, dtype=np.float64)
		ga_z = np.array(ga_z, dtype=np.float64)
		ga_lux = np.array(ga_lux, dtype=np.int32)
		ga_event = np.array(ga_event, dtype=np.bool_)
		ga_temperature = np.array(ga_temperature, dtype=np.float32)

		ga_timestamps = []

		for i in range(0, len(ga_timestamp)):
			ts = datetime.strptime(ga_timestamp[i], "%Y-%m-%d %H:%M:%S:%f")
			ga_timestamps.append(ts)
		ga_timestamps = np.array(ga_timestamps)

		x = Channel("GA_X")
		y = Channel("GA_Y")
		z = Channel("GA_Z")
		lux = Channel("GA_Lux")
		event = Channel("GA_Event")
		temperature = Channel("GA_Temperature")

		x.set_contents(ga_x, ga_timestamps)
		y.set_contents(ga_y, ga_timestamps)
		z.set_contents(ga_z, ga_timestamps)
		lux.set_contents(ga_lux, ga_timestamps)
		event.set_contents(ga_event, ga_timestamps)
		temperature.set_contents(ga_temperature, ga_timestamps)

		return [x,y,z,lux,event,temperature]

	elif (source_type == "Actigraph"):

		first_lines = []
		f = open(source, 'r')
		for i in range(0,10):
			s = f.readline().strip()
			first_lines.append(s)


		header_info = parse_header(first_lines, "Actigraph", datetime_format)

		time = header_info["start_datetime"]
		epoch_length = header_info["epoch_length"]
		mode = header_info["mode"]

		count_list = []
		timestamp_list = []

		line = f.readline().strip()
		while (len(line) > 0):

			counts = line.split()
			for index, c in enumerate(counts):
			#	print index, index % 2
				if mode == 0 or mode == 4 or (mode == 1 and index % 2 == 0) or (mode == 3 and index % 2 == 0):
					#print("eh?")
					count_list.append(int(c))
					timestamp_list.append(time)
					time = time + epoch_length
				#else:
					#print("eh?")


			line = f.readline().strip()
		f.close()

		timestamps = np.array(timestamp_list)
		counts = np.array(count_list)

		#print timestamps[0], timestamps[-1]
		#print sum(counts)



		chan = Channel("AG_Counts")
		chan.set_contents(counts, timestamps)

		return [chan, header_info]

	elif (source_type == "GT3X+_CSV"):

		first_lines = []
		f = open(source, 'r')
		for i in range(0,10):
			s = f.readline().strip()
			first_lines.append(s)
		f.close()

		header_info = parse_header(first_lines, "GT3X+_CSV")

		time = header_info["start_datetime"]
		epoch_length = header_info["epoch_length"]

		x, y, z = np.genfromtxt(source, delimiter=',', unpack=True, skip_header=10, dtype=np.float64)

		timestamps = []
		for i in range(len(x)):
			timestamps.append(time)
			time += epoch_length
		timestamps = np.array(timestamps)

		x_chan = Channel("X")
		y_chan = Channel("Y")
		z_chan = Channel("Z")

		x_chan.set_contents(x, timestamps)
		y_chan.set_contents(y, timestamps)
		z_chan.set_contents(z, timestamps)

		return [x_chan,y_chan,z_chan]

	elif (source_type == "CSV"):

		f = open(source, 'r')
		s = f.readline().strip()
		f.close()

		test = s.split(",")

		source_split = source.split("/")


		data = np.loadtxt(source, delimiter=',', skiprows=1, dtype='str')

		print(data.shape)
		#print(data[:,0])
		#print(data[:,1])
		#print(data[:,2])
		#print(data[:,3])

		timestamps = []
		for date_row in data[:,datetime_column]:
			timestamps.append(datetime.strptime(date_row, datetime_format))
		timestamps = np.array(timestamps)

		data_columns = list(range(0,len(test)))
		del data_columns[datetime_column]

		if ignore_columns != False:
			for ic in ignore_columns:
				del data_columns[ic]

		#print data_columns

		channels = []
		for col in data_columns:
			#print col
			if unique_names:
				name = source_split[-1] + " - " + test[col]
			else:
				name = test[col]
			c = Channel(name)
			c.set_contents(np.array(data[:,col], dtype=np.float64), timestamps)
			channels.append(c)

		return channels

	elif (source_type == "Axivity"):

		channel_x = Channel("X")
		channel_y = Channel("Y")
		channel_z = Channel("Z")

		fh = open(source, 'rb')

		n= 0

		axivity_timestamps = []
		axivity_x = []
		axivity_y = []
		axivity_z = []

		try:
			header = axivity_read(fh,2)


			temp_time = False

			while len(header) == 2:

				if header == 'MD':
					#print 'MD'
					axivity_parse_header(fh)
				elif header == 'UB':
					#print 'UB'
					blockSize = unpack('H', axivity_read(fh,2))[0]
				elif header == 'SI':
					#print 'SI'
					pass
				elif header == 'AX':
					packetLength = unpack('H', axivity_read(fh,2))[0]
					deviceId = unpack('H', axivity_read(fh,2))[0]
					sessionId = unpack('I', axivity_read(fh,4))[0]
					sequenceId = unpack('I', axivity_read(fh,4))[0]
					sampleTime = axivity_read_timestamp(axivity_read(fh,4))
					light = unpack('H', axivity_read(fh,2))[0]
					temperature = unpack('H', axivity_read(fh,2))[0]
					events = axivity_read(fh,1)
					battery = unpack('B', axivity_read(fh,1))[0]
					sampleRate = unpack('B', axivity_read(fh,1))[0]
					numAxesBPS = unpack('B', axivity_read(fh,1))[0]
					timestampOffset = unpack('h', axivity_read(fh,2))[0]
					sampleCount = unpack('H', axivity_read(fh,2))[0]

					sampleData = io.BytesIO(axivity_read(fh,480))
					checksum = unpack('H', axivity_read(fh,2))[0]

					if packetLength != 508:
						continue

					if sampleTime == None:
						continue

					if sampleRate == 0:
						chksum = 0
					else:
						# rewind for checksum calculation
						fh.seek(-packetLength - 4, 1)
						# calculate checksum
						chksum = 0
						for x in range(packetLength / 2 + 2):
							chksum += unpack('H', axivity_read(fh,2))[0]
						chksum %= 2 ** 16

					if chksum != 0:
						continue

					#if sessionId != self.sessionId:
					#	print "x"
					#	continue

					if ((numAxesBPS >> 4) & 15) != 3:
						print '[ERROR: num-axes not expected]'

					if (numAxesBPS & 15) == 2:
						bps = 6
					elif (numAxesBPS & 15) == 0:
						bps = 4

					timestamp = sampleTime
					freq = 3200 / (1 << (15 - sampleRate & 15))
					if freq <= 0:
						freq = 1
					offsetStart = float(-timestampOffset) / float(freq)

					#print freq

					#print offsetStart
					time0 = timestamp + timedelta(milliseconds=offsetStart)

					#print time0
					#print "* - {}".format(sampleCount)
					for sample in range(sampleCount):

						x,y,z,t = 0,0,0,0

						if bps == 6:
							x = unpack('h', sampleData.read(2))[0] / 256.0
							y = unpack('h', sampleData.read(2))[0] / 256.0
							z = unpack('h', sampleData.read(2))[0] / 256.0
						elif bps == 4:
							temp = unpack('I', sampleData.read(4))[0]
							temp2 = (6 - byte(temp >> 30))
							x = short(short((ushort(65472) & ushort(temp << 6))) >> temp2) / 256.0
							y = short(short((ushort(65472) & ushort(temp >> 4))) >> temp2) / 256.0
							z = short(short((ushort(65472) & ushort(temp >> 14))) >> temp2) / 256.0

						#t = timedelta(milliseconds=(float(sample) / float(freq))*8.64) + time0
						t = sample*(timedelta(seconds=1) / sampleCount) + time0
						#print sample, "--", t



						axivity_timestamps.append(t)
						axivity_x.append(x)
						axivity_y.append(y)
						axivity_z.append(z)


				header = axivity_read(fh,2)

				n=n+1
		except IOError:
			pass

		print n

		axivity_x = np.array(axivity_x)
		axivity_y = np.array(axivity_y)
		axivity_z = np.array(axivity_z)
		axivity_timestamps = np.array(axivity_timestamps)

		print(len(axivity_x))

		channel_x.set_contents(axivity_x, axivity_timestamps)
		channel_y.set_contents(axivity_y, axivity_timestamps)
		channel_z.set_contents(axivity_z, axivity_timestamps)

		return [channel_x,channel_y,channel_z]
<|MERGE_RESOLUTION|>--- conflicted
+++ resolved
@@ -1,1120 +1,1116 @@
-import numpy as np
-import scipy as sp
-from datetime import datetime, date, time, timedelta
-from pampro import Bout
-import copy
+import numpy as np
+import scipy as sp
+from datetime import datetime, date, time, timedelta
+from pampro import Bout
+import copy
+
+from struct import *
+from math import *
+import time
+from datetime import datetime
+from urllib import unquote_plus
+import sys
+import io
+import re
+import cProfile, pstats, StringIO
+import string
+from scipy.io.wavfile import write
+
+percentile_pattern = re.compile("\A([p])([0-9]*)")
+
+class Channel(object):
+
+	def __init__(self, name):
+
+		self.name = name
+		self.size = 0
+		self.timeframe = 0
+		self.data = []
+		self.timestamps = []
+		self.annotations = []
+		self.draw_properties = {}
+		self.cached_indices = {}
+
+	def clone(self):
+
+		return copy.deepcopy(self)
+
+	def set_contents(self, data, timestamps):
+
+		self.data = data
+		self.timestamps = timestamps
+
+		self.calculate_timeframe()
+
+	def append(self, other_channel):
+
+		print(self.name + " " + str(len(self.data)))
+		self.data = np.concatenate((self.data, other_channel.data))
+		self.timestamps = np.concatenate((self.timestamps, other_channel.timestamps))
+
+		indices = np.argsort(self.timestamps)
+
+
+		self.timestamps = np.array(self.timestamps)[indices]
+		self.data = np.array(self.data)[indices]
+		print(self.name + " " + str(len(self.data)))
+		print("")
+		self.calculate_timeframe()
+
+	def calculate_timeframe(self):
+
+		self.size = len(self.data)
+
+		if self.size > 0:
+			self.timeframe = self.timestamps[0], self.timestamps[-1]
+		else:
+			self.timeframe = False,False
+
+	def add_annotation(self, annotation):
+
+		self.annotations.append(annotation)
+
+	def add_annotations(self, annotations):
+
+		for a in annotations:
+			self.add_annotation(a)
+
+	def normalise(self, floor=0, ceil=1):
+
+		max_value = max(self.data)
+		min_value = min(self.data)
+		self.data = ((ceil - floor) * (self.data - min_value))/(max_value - min_value) + floor
+
+
+	def collapse_auto(self, bins=10):
+
+		max_value = max(self.data)
+		min_value = min(self.data)
+		increment = float(max_value - min_value)/float(bins)
+
+		print min_value, max_value
+
+		ranges = []
+		low = min_value
+		for i in range(bins):
+
+			if i == bins-1:
+				high = max_value
+			else:
+				high = low+increment
+
+			ranges.append((low, high, i))
+			low += increment
+
+		print ranges
+
+		return self.collapse(ranges)
+
+	def collapse(self, ranges):
+
+		# Each range is a tuple: (>= low, <= high, replacement)
+
+		clone = self.clone()
+
+		for low, high, replacement in ranges:
+
+			indices = np.where((self.data >= low) & (self.data <= high))[0]
+			clone.data[indices] = replacement
+
+		return clone
+
+
+	def bigrams(self):
+
+		unique_values = np.unique(self.data)
+
+		# Create a dictionary to count each permutation of unique_value -> unique_value
+		pairs = {}
+		for val1 in unique_values:
+			pairs[val1] = {}
+			for val2 in unique_values:
+				pairs[val1][val2] = 0
+
+		# Count transitions from each unique value to the next
+		for val1, val2 in zip(self.data, self.data[1:]):
+			pairs[val1][val2] += 1
+
+		return pairs
+
+
+	def get_window(self, datetime_start, datetime_end):
+
+		key_value = str(datetime_start) + "|" + str(datetime_end)
+		indices = [-1]
+
+		# If we already know what the indices are for this time range:
+		#if key_value in self.cached_indices.keys():
+		try:
+			indices = self.cached_indices[key_value]
+
+		except:
+		#else:
+			start = np.searchsorted(self.timestamps, datetime_start, 'left')
+			end = np.searchsorted(self.timestamps, datetime_end, 'right')
+			indices = np.arange(start, end-1)
+
+			# Cache those for next time
+			self.cached_indices[key_value] = indices
+
+		return indices
+
+	# This is the old, uncached method
+	def get_window_old(self, datetime_start, datetime_end):
+
+		start = np.searchsorted(self.timestamps, datetime_start, 'left')
+		end = np.searchsorted(self.timestamps, datetime_end, 'right')
+		return np.arange(start, end-1)
+
+
+	def window_statistics(self, start_dts, end_dts, statistics):
+
+
+		indices = self.get_window(start_dts, end_dts)
+
+		#pretty_timestamp = start_dts.strftime("%d/%m/%Y %H:%M:%S:%f")
+		#output_row = [pretty_timestamp]
+
+		output_row = []
+		if (len(indices) > 0):
+
+			for stat in statistics:
+				if stat == "mean":
+					output_row.append(np.mean(self.data[indices]))
+				elif stat == "sum":
+					output_row.append(sum(self.data[indices]))
+				elif stat == "std":
+					output_row.append(np.std(self.data[indices]))
+				elif stat == "min":
+					output_row.append(np.min(self.data[indices]))
+				elif stat == "max":
+					output_row.append(np.max(self.data[indices]))
+				elif stat == "n":
+					output_row.append(len(indices))
+				elif isinstance(stat, list):
+
+					indices2 = np.where((self.data[indices] >= stat[0]) & (self.data[indices] <= stat[1]))[0]
+					output_row.append(len(indices2))
+				elif percentile_pattern.match(stat):
+					# for p25, p50, etc
+					percentile = int(percentile_pattern.match(stat).groups()[1])
+					output_row.append(np.percentile(self.data[indices],percentile))
+
+				elif stat == "bigrams":
+
+
+					unique_values = np.unique(self.data)
+
+					# 1 channel for each permutation of unique_value -> unique_value
+					pairs = {}
+					for val1 in unique_values:
+						pairs[val1] = {}
+						for val2 in unique_values:
+							pairs[val1][val2] = 0
+
+					# Count transitions from each unique value to the next
+					for val1, val2 in zip(self.data[indices], self.data[indices[1:]]):
+						pairs[val1][val2] += 1
+
+					for val1 in unique_values:
+						for val2 in unique_values:
+							output_row.append(pairs[val1][val2])
+
+				else:
+					output_row.append(-1)
+		else:
+
+			num_missings = len(statistics)
+
+			# len(statistics) doesn't work for bigrams
+			if "bigrams" in statistics:
+				unique_values = np.unique(self.data)
+				possible_transitions = len(unique_values)**2
+				num_missings = num_missings -1 + possible_transitions
+
+			for i in range(num_missings):
+
+				output_row.append(-1)
+
+
+		return output_row
+
+	def build_statistics_channels(self, windows, statistics):
+
+		channel_list = []
+		for var in statistics:
+			name = self.name
+			if isinstance(var, list):
+				name = self.name + "_" + str(var[0]) + "_" + str(var[1])
+				channel = Channel(name)
+				channel_list.append(channel)
+
+			elif var == "bigrams":
+				unique_values = np.unique(self.data)
+
+				# 1 channel for each permutation of unique_value -> unique_value
+				for val1 in unique_values:
+					for val2 in unique_values:
+						name = self.name + "_" + str(val1) + "tr" + str(val2)
+
+						channel = Channel(name)
+						channel_list.append(channel)
+
+			else:
+				name = self.name + "_" + var
+				channel = Channel(name)
+				channel_list.append(channel)
+
+		for window in windows:
+
+			results = self.window_statistics(window.start_timestamp, window.end_timestamp, statistics)
+			for i in range(len(results)):
+				#print len(results)
+				channel_list[i].append_data(window.start_timestamp, results[i])
+
+		for channel in channel_list:
+			channel.calculate_timeframe()
+			channel.data = np.array(channel.data)
+			channel.timestamps = np.array(channel.timestamps)
+
+		return channel_list
+
+	def append_data(self, timestamp, data_row):
+		self.timestamps.append(timestamp)
+		self.data.append(data_row)
+
+	def sliding_statistics(self, window_size, statistics=["mean"], time_period=False):
+
+		if time_period == False:
+			start = self.timeframe[0] - timedelta(hours=self.timeframe[0].hour, minutes=self.timeframe[0].minute, seconds=self.timeframe[0].second, microseconds=self.timeframe[0].microsecond)
+			end = self.timeframe[1] + timedelta(hours=23-self.timeframe[1].hour, minutes=59-self.timeframe[1].minute, seconds=59-self.timeframe[1].second, microseconds=999999-self.timeframe[1].microsecond)
+		else:
+			start = time_period[0]
+			end = time_period[1]
+
+		#print("Sliding statistics: {}".format(self.name))
+
+		windows = []
+
+		for timestamp in self.timestamps:
+
+			start_dts = timestamp - (window_size/2.0)
+			end_dts = timestamp + (window_size/2.0)
+
+			windows.append(Bout.Bout(start_dts, end_dts))
+
+		return self.build_statistics_channels(windows, statistics)
+
+
+	def piecewise_statistics(self, window_size, statistics=["mean"], time_period=False):
+
+		if time_period == False:
+			start = self.timeframe[0] - timedelta(hours=self.timeframe[0].hour, minutes=self.timeframe[0].minute, seconds=self.timeframe[0].second, microseconds=self.timeframe[0].microsecond)
+			end = self.timeframe[1] + timedelta(hours=23-self.timeframe[1].hour, minutes=59-self.timeframe[1].minute, seconds=59-self.timeframe[1].second, microseconds=999999-self.timeframe[1].microsecond)
+		else:
+			start = time_period[0]
+			end = time_period[1]
+
+		#print("Piecewise statistics: {}".format(self.name))
+
+		windows = []
+
+		start_dts = start
+		end_dts = start + window_size
+
+		while start_dts < end:
+
+			window = Bout.Bout(start_dts, end_dts)
+			windows.append(window)
+
+			start_dts = start_dts + window_size
+			end_dts = end_dts + window_size
+
+		return self.build_statistics_channels(windows, statistics)
+
+
+	def summary_statistics(self, statistics=["mean"]):
+
+		windows = [Bout.Bout(self.timeframe[0], self.timeframe[1])]
+		#results = self.window_statistics(self.timeframe[0], self.timeframe[1], statistics)
+
+		return self.build_statistics_channels(windows, statistics)
+
+	def bouts(self, low, high, minimum_length=timedelta(minutes=0)):
+
+		state = 0
+		start_index = 0
+		end_index = 1
+		bouts = []
+
+		for i, value in enumerate(self.data):
+
+			if state == 0:
+
+				if value >= low and value <= high:
+
+					state = 1
+					start_index = i
+					end_index = i
+
+			else:
+
+				if value >= low and value <= high:
+
+					end_index = i
+
+				else:
+
+					state = 0
+
+					start_time =  self.timestamps[start_index]
+					end_time = self.timestamps[end_index]
+					if end_index+1 < self.size:
+						end_time = self.timestamps[end_index+1]
+
+					if (end_time - start_time >= minimum_length):
+						bouts.append(Bout.Bout(start_time, end_time))
+
+
+		if state == 1:
+			start_time =  self.timestamps[start_index]
+			end_time = self.timestamps[end_index]
+			if (end_time - start_time >= minimum_length):
+				bouts.append(Bout.Bout(start_time, end_time))
+
+		return bouts
+
+	def subset_using_bouts(self, bout_list, name, substitute_value=-1):
+		# Given a list of bouts, create a new channel from this taking only the data from inside those bouts
+		c = Channel(name)
+
+		filled = np.empty(self.size)
+		filled.fill(substitute_value)
+		#print(len(filled))
+
+		c.set_contents(filled, self.timestamps)
+
+		for bout in bout_list:
+			#print(bout)
+
+			indices = self.get_window(bout.start_timestamp, bout.end_timestamp)
+
+			#c.data[bout[2]:bout[3]] = self.data[bout[2]:bout[3]]
+			c.data[indices] = self.data[indices]
+
+		return c
+
+	def delete_windows(self, windows):
+
+		for window in windows:
+			indices = self.get_window(window.start_timestamp, window.end_timestamp)
+
+			self.data = np.delete(self.data, indices, None)
+			self.timestamps = np.delete(self.timestamps, indices, None)
+
+		self.calculate_timeframe()
+			#del self.data[indices[0]:indices[-1]]
+			#del self.timestamps[indices[0]:indices[-1]]
+
+	def restrict_timeframe(self, start, end):
+
+		indices = self.get_window(start, end)
+
+		self.set_contents(self.data[indices], self.timestamps[indices])
+
+	def moving_average(self, size):
+
+		averaged = []
+		half = (size-1)/2
+
+		for i in range(0,self.size):
+			total = 0
+			contributors = 0
+			for j in range(i-half,i+half):
+				if (j >= 0) & (j < self.size):
+					contributors+=1
+					total += self.data[j]
+			averaged.append(total/contributors)
+
+		result = Channel(self.name + "_ma")
+		result.set_contents(np.array(averaged), self.timestamps)
+		return result
+
+	def moving_std(self, size):
+
+		averaged = []
+		half = (size-1)/2
+
+		for i in range(0,self.size):
+
+			low = max(0,i-half)
+			high = min(self.size,i+half)
+
+			averaged.append(np.std(self.data[low:high]))
+
+		result = Channel(self.name + "_mstd")
+		result.set_contents(np.array(averaged), self.timestamps)
+		return result
+
+	def time_derivative(self):
+
+		result = Channel(self.name + "_td")
+		result.set_contents(np.diff(self.data), self.timestamps[:-1])
+		return result
+
+	def absolute(self):
+
+		result = Channel(self.name + "_abs")
+		result.set_contents(np.abs(self.data), self.timestamps)
+		return result
+
+	def fill(self, bout, fill_value=0):
+
+		indices = self.get_window(bout.start_timestamp,bout.end_timestamp)
+
+		self.data[indices] = fill_value
+
+	def fft(self):
+
+		return np.fft.fft(self.data)
+
+
+	def output_as_tone(self, filename, note_duration=0.15, volume=10000):
+
+		rate = 1378.125
+
+		self.normalise(floor=83,ceil=880)
+		tone = np.array([], dtype=np.int16)
+
+		for note in self.data:
+
+			t = np.linspace(0,note_duration,note_duration*rate)
+			data = np.array(np.sin(2.0*np.pi*note*t)*volume, dtype=np.int16)
+			tone = np.append(tone, data)
+
+		write(filename, rate, tone)
+
+	def draw_experimental(self, axis):
 
-from struct import *
-from math import *
-import time
-from datetime import datetime
-from urllib import unquote_plus
-import sys
-import io
-import re
-import cProfile, pstats, StringIO
-import string
-from scipy.io.wavfile import write
-
-percentile_pattern = re.compile("\A([p])([0-9]*)")
-
-class Channel(object):
-
-	def __init__(self, name):
-
-		self.name = name
-		self.size = 0
-		self.timeframe = 0
-		self.data = []
-		self.timestamps = []
-		self.annotations = []
-		self.draw_properties = {}
-		self.cached_indices = {}
-
-	def clone(self):
-
-		return copy.deepcopy(self)
-
-	def set_contents(self, data, timestamps):
-
-		self.data = data
-		self.timestamps = timestamps
-
-		self.calculate_timeframe()
-
-	def append(self, other_channel):
-
-		print(self.name + " " + str(len(self.data)))
-		self.data = np.concatenate((self.data, other_channel.data))
-		self.timestamps = np.concatenate((self.timestamps, other_channel.timestamps))
-
-		indices = np.argsort(self.timestamps)
-
-
-		self.timestamps = np.array(self.timestamps)[indices]
-		self.data = np.array(self.data)[indices]
-		print(self.name + " " + str(len(self.data)))
-		print("")
-		self.calculate_timeframe()
-
-	def calculate_timeframe(self):
-
-		self.size = len(self.data)
-
-		if self.size > 0:
-			self.timeframe = self.timestamps[0], self.timestamps[-1]
-		else:
-			self.timeframe = False,False
-
-	def add_annotation(self, annotation):
-
-		self.annotations.append(annotation)
-
-	def add_annotations(self, annotations):
-
-		for a in annotations:
-			self.add_annotation(a)
-
-	def normalise(self, floor=0, ceil=1):
-
-		max_value = max(self.data)
-		min_value = min(self.data)
-		self.data = ((ceil - floor) * (self.data - min_value))/(max_value - min_value) + floor
-
-
-	def collapse_auto(self, bins=10):
-
-		max_value = max(self.data)
-		min_value = min(self.data)
-		increment = float(max_value - min_value)/float(bins)
-
-		print min_value, max_value
-
-		ranges = []
-		low = min_value
-		for i in range(bins):
-
-			if i == bins-1:
-				high = max_value
-			else:
-				high = low+increment
-
-			ranges.append((low, high, i))
-			low += increment
-
-		print ranges
-
-		return self.collapse(ranges)
-
-	def collapse(self, ranges):
-
-		# Each range is a tuple: (>= low, <= high, replacement)
-
-		clone = self.clone()
-
-		for low, high, replacement in ranges:
-
-			indices = np.where((self.data >= low) & (self.data <= high))[0]
-			clone.data[indices] = replacement
-
-		return clone
-
-
-	def bigrams(self):
-
-		unique_values = np.unique(self.data)
-
-		# Create a dictionary to count each permutation of unique_value -> unique_value
-		pairs = {}
-		for val1 in unique_values:
-			pairs[val1] = {}
-			for val2 in unique_values:
-				pairs[val1][val2] = 0
-
-		# Count transitions from each unique value to the next
-		for val1, val2 in zip(self.data, self.data[1:]):
-			pairs[val1][val2] += 1
-
-		return pairs
-
-
-	def get_window(self, datetime_start, datetime_end):
-
-		key_value = str(datetime_start) + "|" + str(datetime_end)
-		indices = [-1]
-
-		# If we already know what the indices are for this time range:
-		#if key_value in self.cached_indices.keys():
-		try:
-			indices = self.cached_indices[key_value]
-
-		except:
-		#else:
-			start = np.searchsorted(self.timestamps, datetime_start, 'left')
-			end = np.searchsorted(self.timestamps, datetime_end, 'right')
-			indices = np.arange(start, end-1)
-
-			# Cache those for next time
-			self.cached_indices[key_value] = indices
-
-		return indices
-
-	# This is the old, uncached method
-	def get_window_old(self, datetime_start, datetime_end):
-
-		start = np.searchsorted(self.timestamps, datetime_start, 'left')
-		end = np.searchsorted(self.timestamps, datetime_end, 'right')
-		return np.arange(start, end-1)
-
-
-	def window_statistics(self, start_dts, end_dts, statistics):
-
-
-		indices = self.get_window(start_dts, end_dts)
-
-		#pretty_timestamp = start_dts.strftime("%d/%m/%Y %H:%M:%S:%f")
-		#output_row = [pretty_timestamp]
-
-		output_row = []
-		if (len(indices) > 0):
-
-			for stat in statistics:
-				if stat == "mean":
-					output_row.append(np.mean(self.data[indices]))
-				elif stat == "sum":
-					output_row.append(sum(self.data[indices]))
-				elif stat == "std":
-					output_row.append(np.std(self.data[indices]))
-				elif stat == "min":
-					output_row.append(np.min(self.data[indices]))
-				elif stat == "max":
-					output_row.append(np.max(self.data[indices]))
-				elif stat == "n":
-					output_row.append(len(indices))
-				elif isinstance(stat, list):
-
-					indices2 = np.where((self.data[indices] >= stat[0]) & (self.data[indices] <= stat[1]))[0]
-					output_row.append(len(indices2))
-				elif percentile_pattern.match(stat):
-					# for p25, p50, etc
-					percentile = int(percentile_pattern.match(stat).groups()[1])
-					output_row.append(np.percentile(self.data[indices],percentile))
-
-				elif stat == "bigrams":
-
-
-					unique_values = np.unique(self.data)
-
-					# 1 channel for each permutation of unique_value -> unique_value
-					pairs = {}
-					for val1 in unique_values:
-						pairs[val1] = {}
-						for val2 in unique_values:
-							pairs[val1][val2] = 0
-
-					# Count transitions from each unique value to the next
-					for val1, val2 in zip(self.data[indices], self.data[indices[1:]]):
-						pairs[val1][val2] += 1
-
-					for val1 in unique_values:
-						for val2 in unique_values:
-							output_row.append(pairs[val1][val2])
-
-				else:
-					output_row.append(-1)
-		else:
-
-			num_missings = len(statistics)
-
-			# len(statistics) doesn't work for bigrams
-			if "bigrams" in statistics:
-				unique_values = np.unique(self.data)
-				possible_transitions = len(unique_values)**2
-				num_missings = num_missings -1 + possible_transitions
-
-			for i in range(num_missings):
-
-				output_row.append(-1)
-
-
-		return output_row
-
-	def build_statistics_channels(self, windows, statistics):
-
-		channel_list = []
-		for var in statistics:
-			name = self.name
-			if isinstance(var, list):
-				name = self.name + "_" + str(var[0]) + "_" + str(var[1])
-				channel = Channel(name)
-				channel_list.append(channel)
-
-			elif var == "bigrams":
-				unique_values = np.unique(self.data)
-
-				# 1 channel for each permutation of unique_value -> unique_value
-				for val1 in unique_values:
-					for val2 in unique_values:
-						name = self.name + "_" + str(val1) + "tr" + str(val2)
-
-						channel = Channel(name)
-						channel_list.append(channel)
-
-			else:
-				name = self.name + "_" + var
-				channel = Channel(name)
-				channel_list.append(channel)
-
-		for window in windows:
-
-			results = self.window_statistics(window.start_timestamp, window.end_timestamp, statistics)
-			for i in range(len(results)):
-				#print len(results)
-				channel_list[i].append_data(window.start_timestamp, results[i])
-
-		for channel in channel_list:
-			channel.calculate_timeframe()
-			channel.data = np.array(channel.data)
-			channel.timestamps = np.array(channel.timestamps)
-
-		return channel_list
-
-	def append_data(self, timestamp, data_row):
-		self.timestamps.append(timestamp)
-		self.data.append(data_row)
-
-	def sliding_statistics(self, window_size, statistics=["mean"], time_period=False):
-
-		if time_period == False:
-			start = self.timeframe[0] - timedelta(hours=self.timeframe[0].hour, minutes=self.timeframe[0].minute, seconds=self.timeframe[0].second, microseconds=self.timeframe[0].microsecond)
-			end = self.timeframe[1] + timedelta(hours=23-self.timeframe[1].hour, minutes=59-self.timeframe[1].minute, seconds=59-self.timeframe[1].second, microseconds=999999-self.timeframe[1].microsecond)
-		else:
-			start = time_period[0]
-			end = time_period[1]
-
-		#print("Sliding statistics: {}".format(self.name))
-
-		windows = []
-
-		for timestamp in self.timestamps:
-
-			start_dts = timestamp - (window_size/2.0)
-			end_dts = timestamp + (window_size/2.0)
-
-			windows.append(Bout.Bout(start_dts, end_dts))
-
-		return self.build_statistics_channels(windows, statistics)
-
-
-	def piecewise_statistics(self, window_size, statistics=["mean"], time_period=False):
-
-		if time_period == False:
-			start = self.timeframe[0] - timedelta(hours=self.timeframe[0].hour, minutes=self.timeframe[0].minute, seconds=self.timeframe[0].second, microseconds=self.timeframe[0].microsecond)
-			end = self.timeframe[1] + timedelta(hours=23-self.timeframe[1].hour, minutes=59-self.timeframe[1].minute, seconds=59-self.timeframe[1].second, microseconds=999999-self.timeframe[1].microsecond)
-		else:
-			start = time_period[0]
-			end = time_period[1]
-
-		#print("Piecewise statistics: {}".format(self.name))
-
-		windows = []
-
-		start_dts = start
-		end_dts = start + window_size
-
-		while start_dts < end:
-
-			window = Bout.Bout(start_dts, end_dts)
-			windows.append(window)
-
-			start_dts = start_dts + window_size
-			end_dts = end_dts + window_size
-
-		return self.build_statistics_channels(windows, statistics)
-
-
-	def summary_statistics(self, statistics=["mean"]):
-
-		windows = [Bout.Bout(self.timeframe[0], self.timeframe[1])]
-		#results = self.window_statistics(self.timeframe[0], self.timeframe[1], statistics)
-
-		return self.build_statistics_channels(windows, statistics)
-
-	def bouts(self, low, high, minimum_length=timedelta(minutes=0)):
-
-		state = 0
-		start_index = 0
-		end_index = 1
-		bouts = []
-
-		for i, value in enumerate(self.data):
-
-			if state == 0:
-
-				if value >= low and value <= high:
-
-					state = 1
-					start_index = i
-					end_index = i
-
-			else:
-
-				if value >= low and value <= high:
-
-					end_index = i
-
-				else:
-
-					state = 0
-
-					start_time =  self.timestamps[start_index]
-					end_time = self.timestamps[end_index]
-					if end_index+1 < self.size:
-						end_time = self.timestamps[end_index+1]
-
-					if (end_time - start_time >= minimum_length):
-						bouts.append(Bout.Bout(start_time, end_time))
-
-
-		if state == 1:
-			start_time =  self.timestamps[start_index]
-			end_time = self.timestamps[end_index]
-			if (end_time - start_time >= minimum_length):
-				bouts.append(Bout.Bout(start_time, end_time))
-
-		return bouts
-
-	def subset_using_bouts(self, bout_list, name, substitute_value=-1):
-		# Given a list of bouts, create a new channel from this taking only the data from inside those bouts
-		c = Channel(name)
-
-		filled = np.empty(self.size)
-		filled.fill(substitute_value)
-		#print(len(filled))
-
-		c.set_contents(filled, self.timestamps)
-
-		for bout in bout_list:
-			#print(bout)
-
-			indices = self.get_window(bout.start_timestamp, bout.end_timestamp)
-
-			#c.data[bout[2]:bout[3]] = self.data[bout[2]:bout[3]]
-			c.data[indices] = self.data[indices]
-
-		return c
-
-	def delete_windows(self, windows):
-
-		for window in windows:
-			indices = self.get_window(window.start_timestamp, window.end_timestamp)
-
-			self.data = np.delete(self.data, indices, None)
-			self.timestamps = np.delete(self.timestamps, indices, None)
-
-		self.calculate_timeframe()
-			#del self.data[indices[0]:indices[-1]]
-			#del self.timestamps[indices[0]:indices[-1]]
-
-	def restrict_timeframe(self, start, end):
-
-		indices = self.get_window(start, end)
-
-		self.set_contents(self.data[indices], self.timestamps[indices])
-
-	def moving_average(self, size):
-
-		averaged = []
-		half = (size-1)/2
-
-		for i in range(0,self.size):
-			total = 0
-			contributors = 0
-			for j in range(i-half,i+half):
-				if (j >= 0) & (j < self.size):
-					contributors+=1
-					total += self.data[j]
-			averaged.append(total/contributors)
-
-		result = Channel(self.name + "_ma")
-		result.set_contents(np.array(averaged), self.timestamps)
-		return result
-
-	def moving_std(self, size):
-
-		averaged = []
-		half = (size-1)/2
-
-		for i in range(0,self.size):
-
-			low = max(0,i-half)
-			high = min(self.size,i+half)
-
-			averaged.append(np.std(self.data[low:high]))
-
-		result = Channel(self.name + "_mstd")
-		result.set_contents(np.array(averaged), self.timestamps)
-		return result
-
-	def time_derivative(self):
-
-		result = Channel(self.name + "_td")
-		result.set_contents(np.diff(self.data), self.timestamps[:-1])
-		return result
-
-	def absolute(self):
-
-		result = Channel(self.name + "_abs")
-		result.set_contents(np.abs(self.data), self.timestamps)
-		return result
-
-	def fill(self, bout, fill_value=0):
-
-		indices = self.get_window(bout.start_timestamp,bout.end_timestamp)
-
-		self.data[indices] = fill_value
-
-	def fft(self):
-
-		return np.fft.fft(self.data)
-
-
-	def output_as_tone(self, filename, note_duration=0.15, volume=10000):
-
-		rate = 1378.125
-
-		self.normalise(floor=83,ceil=880)
-		tone = np.array([], dtype=np.int16)
-
-		for note in self.data:
-
-			t = np.linspace(0,note_duration,note_duration*rate)
-			data = np.array(np.sin(2.0*np.pi*note*t)*volume, dtype=np.int16)
-			tone = np.append(tone, data)
-
-		write(filename, rate, tone)
-
-	def draw_experimental(self, axis):
-<<<<<<< HEAD
-		
-=======
-
->>>>>>> 9cd6a5f8
-		axis.plot(self.timestamps, self.data, label=self.name, **self.draw_properties)
-		for a in self.annotations:
-			axis.axvspan(xmin=a.start_timestamp, xmax=a.end_timestamp, **a.draw_properties)
-
-def channel_from_coefficients(coefs, timestamps):
-    chan = Channel("Recreated")
-
-    recreated = np.fft.ifft(coefs, n=len(timestamps))
-    chan.set_contents(recreated, timestamps)
-
-    return chan
-
-def channel_from_bouts(bouts, time_period, time_resolution, channel_name, skeleton=False, in_value=1, out_value=0):
-
-	result = False
-	if skeleton==False:
-		result = Channel(channel_name)
-
-		#timestamps = []
-		#timestamp = time_period[0]
-
-		num_epochs = int(((time_period[1] - time_period[0]).total_seconds()) / time_resolution.total_seconds())
-
-		#while timestamp < time_period[1]:
-
-		#	timestamps.append(timestamp)
-		#	timestamp += time_resolution
-
-		timestamps = [time_period[0] + time_resolution*x for x in range(num_epochs)]
-
-		filled = np.empty(len(timestamps))
-		filled.fill(out_value)
-
-		print time_period
-		print("Length of timestamps:" + str(len(timestamps)))
-		print("Length of filled:" + str(len(filled)))
-
-		result.set_contents(filled, timestamps)
-	else:
-		result = skeleton
-		result.name = channel_name
-		result.data.fill(out_value)
-
-
-	for bout in bouts:
-		result.fill(bout, in_value)
-
-
-
-	return result
-
-# Axivity import code adapted from source provided by Open Movement: https://code.google.com/p/openmovement/. Their license terms are reproduced here in full, and apply only to the Axivity related code:
-# Copyright (c) 2009-2014, Newcastle University, UK. All rights reserved.
-# Redistribution and use in source and binary forms, with or without modification, are permitted provided that the following conditions are met:
-# 1. Redistributions of source code must retain the above copyright notice, this list of conditions and the following disclaimer.
-# 2. Redistributions in binary form must reproduce the above copyright notice, this list of conditions and the following disclaimer in the documentation and/or other materials provided with the distribution.
-# THIS SOFTWARE IS PROVIDED BY THE COPYRIGHT HOLDERS AND CONTRIBUTORS "AS IS" AND ANY EXPRESS OR IMPLIED WARRANTIES, INCLUDING, BUT NOT LIMITED TO, THE IMPLIED WARRANTIES OF MERCHANTABILITY AND FITNESS FOR A PARTICULAR PURPOSE ARE DISCLAIMED. IN NO EVENT SHALL THE COPYRIGHT HOLDER OR CONTRIBUTORS BE LIABLE FOR ANY DIRECT, INDIRECT, INCIDENTAL, SPECIAL, EXEMPLARY, OR CONSEQUENTIAL DAMAGES (INCLUDING, BUT NOT LIMITED TO, PROCUREMENT OF SUBSTITUTE GOODS OR SERVICES; LOSS OF USE, DATA, OR PROFITS; OR BUSINESS INTERRUPTION) HOWEVER CAUSED AND ON ANY THEORY OF LIABILITY, WHETHER IN CONTRACT, STRICT LIABILITY, OR TORT (INCLUDING NEGLIGENCE OR OTHERWISE) ARISING IN ANY WAY OUT OF THE USE OF THIS SOFTWARE, EVEN IF ADVISED OF THE POSSIBILITY OF SUCH DAMAGE.
-
-def byte(value):
-	return (value + 2 ** 7) % 2 ** 8 - 2 ** 7
-
-def ushort(value):
-	return value % 2 ** 16
-
-def short(value):
-	return (value + 2 ** 15) % 2 ** 16 - 2 ** 15
-
-def axivity_read_timestamp(stamp):
-	stamp = unpack('I', stamp)[0]
-	year = ((stamp >> 26) & 0x3f) + 2000
-	month = (stamp >> 22) & 0x0f
-	day   = (stamp >> 17) & 0x1f
-	hours = (stamp >> 12) & 0x1f
-	mins  = (stamp >>  6) & 0x3f
-	secs  = (stamp >>  0) & 0x3f
-	try:
-		t = datetime(year, month, day, hours, mins, secs)
-	except ValueError:
-		t = None
-	return t
-
-def axivity_read(fh, bytes):
-	data = fh.read(bytes)
-	if len(data) == bytes:
-		return data
-	else:
-		raise IOError
-
-def axivity_parse_header(fh):
-	blockSize = unpack('H', axivity_read(fh,2))[0]
-	performClear = unpack('B', axivity_read(fh,1))[0]
-	deviceId = unpack('H', axivity_read(fh,2))[0]
-	sessionId = unpack('I', axivity_read(fh,4))[0]
-	shippingMinLightLevel = unpack('H', axivity_read(fh,2))[0]
-	loggingStartTime = axivity_read(fh,4)
-	loggingEndTime = axivity_read(fh,4)
-	loggingCapacity = unpack('I', axivity_read(fh,4))[0]
-	allowStandby = unpack('B', axivity_read(fh,1))[0]
-	debuggingInfo = unpack('B', axivity_read(fh,1))[0]
-	batteryMinimumToLog = unpack('H', axivity_read(fh,2))[0]
-	batteryWarning = unpack('H', axivity_read(fh,2))[0]
-	enableSerial = unpack('B', axivity_read(fh,1))[0]
-	lastClearTime = axivity_read(fh,4)
-	samplingRate = unpack('B', axivity_read(fh,1))[0]
-	lastChangeTime = axivity_read(fh,4)
-	firmwareVersion = unpack('B', axivity_read(fh,1))[0]
-
-	reserved = axivity_read(fh,22)
-
-	annotationBlock = axivity_read(fh,448 + 512)
-
-	if len(annotationBlock) < 448 + 512:
-		annotationBlock = ""
-
-	annotation = ""
-	for x in annotationBlock:
-		if ord(x) != 255 and x != ' ':
-			if x == '?':
-				x = '&'
-			annotation += x
-	annotation = annotation.strip()
-
-	annotationElements = annotation.split('&')
-	annotationNames = {'_c': 'studyCentre', '_s': 'studyCode', '_i': 'investigator', '_x': 'exerciseCode', '_v': 'volunteerNum', '_p': 'bodyLocation', '_so': 'setupOperator', '_n': 'notes', '_b': 'startTime', '_e': 'endTime', '_ro': 'recoveryOperator', '_r': 'retrievalTime',           '_co': 'comments'}
-	annotations = dict()
-	for element in annotationElements:
-		kv = element.split('=', 2)
-		if kv[0] in annotationNames:
-			annotations[annotationNames[kv[0]]] = unquote_plus(kv[1])
-
-	for x in ('startTime', 'endTime', 'retrievalTime'):
-		if x in annotations:
-			if '/' in annotations[x]:
-				annotations[x] = time.strptime(annotations[x], '%d/%m/%Y')
-			else:
-				annotations[x] = time.strptime(annotations[x], '%Y-%m-%d %H:%M:%S')
-
-	annotations = annotations
-	deviceId = deviceId
-	sessionId = sessionId
-	lastClearTime = axivity_read_timestamp(lastClearTime)
-	lastChangeTime = axivity_read_timestamp(lastChangeTime)
-	firmwareVersion = firmwareVersion if firmwareVersion != 255 else 0
-
-def parse_header(header, type, datetime_format):
-
-	header_info = {}
-
-	if type == "Actiheart":
-
-		for i,row in enumerate(header):
-			try:
-				values = row.split(",")
-				header_info[values[0]] = values[1]
-			except:
-				pass
-
-		time1 = datetime.strptime(header[-2].split(",")[0], "%H:%M:%S")
-		time2 = datetime.strptime(header[-1].split(",")[0], "%H:%M:%S")
-		header_info["epoch_length"] = time2 - time1
-
-		header_info["start_date"] = datetime.strptime(header_info["Started"], "%d-%b-%Y  %H:%M")
-
-		if "Start trimmed to" in header_info:
-			header_info["Start trimmed to"] = datetime.strptime(header_info["Start trimmed to"], "%Y-%m-%d %H:%M")
-
-
-		for i,row in enumerate(header):
-
-			if row.split(",")[0] == "Time":
-				header_info["data_start"] = i+1
-				break
-
-	elif type == "Actigraph":
-
-		test = header[2].split(" ")
-		timeval = datetime.strptime(test[-1], "%H:%M:%S")
-		start_time = timedelta(hours=timeval.hour, minutes=timeval.minute, seconds=timeval.second)
-		header_info["start_time"] = start_time
-
-		test = header[3].split(" ")
-		start_date = string.replace(test[-1], "-", "/")
-
-		try:
-			start_date = datetime.strptime(start_date, datetime_format)
-		except:
-			start_date = datetime.strptime(start_date, "%d/%m/%Y")
-		header_info["start_date"] = start_date
-
-		test = header[4].split(" ")
-		delta = datetime.strptime(test[-1], "%H:%M:%S")
-		epoch_length = timedelta(hours=delta.hour, minutes=delta.minute, seconds=delta.second)
-		header_info["epoch_length"] = epoch_length
-
-		start_datetime = start_date + start_time
-		header_info["start_datetime"] = start_datetime
-
-		mode = 0
-		splitup = header[8].split(" ")
-		if "Mode" in splitup:
-			index = splitup.index("Mode")
-			mode = splitup[index + 2]
-		header_info["mode"] = int(mode)
-
-	elif type == "GT3X+_CSV":
-
-		test = header[2].split(" ")
-		timeval = datetime.strptime(test[-1], "%H:%M:%S")
-		start_time = timedelta(hours=timeval.hour, minutes=timeval.minute, seconds=timeval.second)
-		header_info["start_time"] = start_time
-
-		test = header[0].split(" ")
-		if "Hz" in test:
-			index = test.index("Hz")
-			hz = int(test[index-1])
-			epoch_length = timedelta(seconds=1) / hz
-			header_info["epoch_length"] = epoch_length
-
-		if "format" in test:
-			index = test.index("format")
-			format = test[index+1]
-			format = string.replace(format, "dd", "%d")
-			format = string.replace(format, "MM", "%m")
-			format = string.replace(format, "yyyy", "%Y")
-
-			start_date = datetime.strptime(header[3].split(" ")[2], format)
-			header_info["start_date"] = start_date
-
-		start_datetime = start_date + start_time
-		header_info["start_datetime"] = start_datetime
-
-
-	return header_info
-
-def load_channels(source, source_type, datetime_format="%d/%m/%Y %H:%M:%S:%f", datetime_column=0, ignore_columns=False, unique_names=False):
-
-	if (source_type == "Actiheart"):
-
-
-
-		first_lines = []
-		f = open(source, 'r')
-		for i in range(0,30):
-			s = f.readline().strip()
-			first_lines.append(s)
-		f.close()
-
-		header_info = parse_header(first_lines, "Actiheart", "%d-%b-%Y  %H:%M")
-
-		start_date = header_info["start_date"]
-		epoch_length = header_info["epoch_length"]
-		data_start = header_info["data_start"]
-		#timestamp_list = []
-		#for i in range(0,len(activity)):
-		#	timestamp_list.append(start_date)
-		#	start_date = start_date + epoch_length
-
-		activity, ecg  = np.loadtxt(source, delimiter=',', unpack=True, skiprows=data_start, usecols=[1,2])
-
-		timestamp_list = [start_date+i*epoch_length for i in range(len(activity))]
-		timestamps = np.array(timestamp_list)
-
-
-		indices1 = []
-
-		if "Start trimmed to" in header_info:
-			indices1 = np.where((ecg > 0) & (timestamps > header_info["Start trimmed to"]))
-		else:
-			indices1 = np.where(ecg > 0)
-
-		activity = activity[indices1]
-		ecg = ecg[indices1]
-		timestamps2 = timestamps[indices1]
-
-		actiheart_activity = Channel("AH_Activity")
-		actiheart_activity.set_contents(activity, timestamps2)
-
-		actiheart_ecg = Channel("AH_ECG")
-		actiheart_ecg.set_contents(ecg, timestamps2)
-
-		return [actiheart_activity, actiheart_ecg]
-
-	elif (source_type == "activPAL"):
-
-		ap_timestamp, ap_x, ap_y, ap_z = np.loadtxt(source, delimiter=',', unpack=True, skiprows=5, dtype={'names':('ap_timestamp','ap_x','ap_y','ap_z'), 'formats':('S16','f8','f8','f8')})
-		#print("A")
-		dt = datetime.strptime("30-Dec-1899", "%d-%b-%Y")
-
-		ap_timestamps = []
-		for val in ap_timestamp:
-
-			test = val.split(".")
-
-			while len(test[1]) < 10:
-				test[1] = test[1] + "0"
-
-			finaltest = dt + timedelta(days=int(test[0]), microseconds=int(test[1])*8.64)
-			ap_timestamps.append(finaltest)
-
-		ap_timestamps = np.array(ap_timestamps)
-		#print("B")
-		x = Channel("AP_X")
-		y = Channel("AP_Y")
-		z = Channel("AP_Z")
-
-		ap_x = (ap_x-128.0)/64.0
-		ap_y = (ap_y-128.0)/64.0
-		ap_z = (ap_z-128.0)/64.0
-
-		x.set_contents(np.array(ap_x, dtype=np.float64), ap_timestamps)
-		y.set_contents(np.array(ap_y, dtype=np.float64), ap_timestamps)
-		z.set_contents(np.array(ap_z, dtype=np.float64), ap_timestamps)
-		#print("C")
-		return [x,y,z]
-
-	elif (source_type == "GeneActiv_CSV"):
-
-		ga_timestamp, ga_x, ga_y, ga_z, ga_lux, ga_event, ga_temperature = np.genfromtxt(source, delimiter=',', unpack=True, skip_header=80, dtype=str)
-
-		ga_x = np.array(ga_x, dtype=np.float64)
-		ga_y = np.array(ga_y, dtype=np.float64)
-		ga_z = np.array(ga_z, dtype=np.float64)
-		ga_lux = np.array(ga_lux, dtype=np.int32)
-		ga_event = np.array(ga_event, dtype=np.bool_)
-		ga_temperature = np.array(ga_temperature, dtype=np.float32)
-
-		ga_timestamps = []
-
-		for i in range(0, len(ga_timestamp)):
-			ts = datetime.strptime(ga_timestamp[i], "%Y-%m-%d %H:%M:%S:%f")
-			ga_timestamps.append(ts)
-		ga_timestamps = np.array(ga_timestamps)
-
-		x = Channel("GA_X")
-		y = Channel("GA_Y")
-		z = Channel("GA_Z")
-		lux = Channel("GA_Lux")
-		event = Channel("GA_Event")
-		temperature = Channel("GA_Temperature")
-
-		x.set_contents(ga_x, ga_timestamps)
-		y.set_contents(ga_y, ga_timestamps)
-		z.set_contents(ga_z, ga_timestamps)
-		lux.set_contents(ga_lux, ga_timestamps)
-		event.set_contents(ga_event, ga_timestamps)
-		temperature.set_contents(ga_temperature, ga_timestamps)
-
-		return [x,y,z,lux,event,temperature]
-
-	elif (source_type == "Actigraph"):
-
-		first_lines = []
-		f = open(source, 'r')
-		for i in range(0,10):
-			s = f.readline().strip()
-			first_lines.append(s)
-
-
-		header_info = parse_header(first_lines, "Actigraph", datetime_format)
-
-		time = header_info["start_datetime"]
-		epoch_length = header_info["epoch_length"]
-		mode = header_info["mode"]
-
-		count_list = []
-		timestamp_list = []
-
-		line = f.readline().strip()
-		while (len(line) > 0):
-
-			counts = line.split()
-			for index, c in enumerate(counts):
-			#	print index, index % 2
-				if mode == 0 or mode == 4 or (mode == 1 and index % 2 == 0) or (mode == 3 and index % 2 == 0):
-					#print("eh?")
-					count_list.append(int(c))
-					timestamp_list.append(time)
-					time = time + epoch_length
-				#else:
-					#print("eh?")
-
-
-			line = f.readline().strip()
-		f.close()
-
-		timestamps = np.array(timestamp_list)
-		counts = np.array(count_list)
-
-		#print timestamps[0], timestamps[-1]
-		#print sum(counts)
-
-
-
-		chan = Channel("AG_Counts")
-		chan.set_contents(counts, timestamps)
-
-		return [chan, header_info]
-
-	elif (source_type == "GT3X+_CSV"):
-
-		first_lines = []
-		f = open(source, 'r')
-		for i in range(0,10):
-			s = f.readline().strip()
-			first_lines.append(s)
-		f.close()
-
-		header_info = parse_header(first_lines, "GT3X+_CSV")
-
-		time = header_info["start_datetime"]
-		epoch_length = header_info["epoch_length"]
-
-		x, y, z = np.genfromtxt(source, delimiter=',', unpack=True, skip_header=10, dtype=np.float64)
-
-		timestamps = []
-		for i in range(len(x)):
-			timestamps.append(time)
-			time += epoch_length
-		timestamps = np.array(timestamps)
-
-		x_chan = Channel("X")
-		y_chan = Channel("Y")
-		z_chan = Channel("Z")
-
-		x_chan.set_contents(x, timestamps)
-		y_chan.set_contents(y, timestamps)
-		z_chan.set_contents(z, timestamps)
-
-		return [x_chan,y_chan,z_chan]
-
-	elif (source_type == "CSV"):
-
-		f = open(source, 'r')
-		s = f.readline().strip()
-		f.close()
-
-		test = s.split(",")
-
-		source_split = source.split("/")
-
-
-		data = np.loadtxt(source, delimiter=',', skiprows=1, dtype='str')
-
-		print(data.shape)
-		#print(data[:,0])
-		#print(data[:,1])
-		#print(data[:,2])
-		#print(data[:,3])
-
-		timestamps = []
-		for date_row in data[:,datetime_column]:
-			timestamps.append(datetime.strptime(date_row, datetime_format))
-		timestamps = np.array(timestamps)
-
-		data_columns = list(range(0,len(test)))
-		del data_columns[datetime_column]
-
-		if ignore_columns != False:
-			for ic in ignore_columns:
-				del data_columns[ic]
-
-		#print data_columns
-
-		channels = []
-		for col in data_columns:
-			#print col
-			if unique_names:
-				name = source_split[-1] + " - " + test[col]
-			else:
-				name = test[col]
-			c = Channel(name)
-			c.set_contents(np.array(data[:,col], dtype=np.float64), timestamps)
-			channels.append(c)
-
-		return channels
-
-	elif (source_type == "Axivity"):
-
-		channel_x = Channel("X")
-		channel_y = Channel("Y")
-		channel_z = Channel("Z")
-
-		fh = open(source, 'rb')
-
-		n= 0
-
-		axivity_timestamps = []
-		axivity_x = []
-		axivity_y = []
-		axivity_z = []
-
-		try:
-			header = axivity_read(fh,2)
-
-
-			temp_time = False
-
-			while len(header) == 2:
-
-				if header == 'MD':
-					#print 'MD'
-					axivity_parse_header(fh)
-				elif header == 'UB':
-					#print 'UB'
-					blockSize = unpack('H', axivity_read(fh,2))[0]
-				elif header == 'SI':
-					#print 'SI'
-					pass
-				elif header == 'AX':
-					packetLength = unpack('H', axivity_read(fh,2))[0]
-					deviceId = unpack('H', axivity_read(fh,2))[0]
-					sessionId = unpack('I', axivity_read(fh,4))[0]
-					sequenceId = unpack('I', axivity_read(fh,4))[0]
-					sampleTime = axivity_read_timestamp(axivity_read(fh,4))
-					light = unpack('H', axivity_read(fh,2))[0]
-					temperature = unpack('H', axivity_read(fh,2))[0]
-					events = axivity_read(fh,1)
-					battery = unpack('B', axivity_read(fh,1))[0]
-					sampleRate = unpack('B', axivity_read(fh,1))[0]
-					numAxesBPS = unpack('B', axivity_read(fh,1))[0]
-					timestampOffset = unpack('h', axivity_read(fh,2))[0]
-					sampleCount = unpack('H', axivity_read(fh,2))[0]
-
-					sampleData = io.BytesIO(axivity_read(fh,480))
-					checksum = unpack('H', axivity_read(fh,2))[0]
-
-					if packetLength != 508:
-						continue
-
-					if sampleTime == None:
-						continue
-
-					if sampleRate == 0:
-						chksum = 0
-					else:
-						# rewind for checksum calculation
-						fh.seek(-packetLength - 4, 1)
-						# calculate checksum
-						chksum = 0
-						for x in range(packetLength / 2 + 2):
-							chksum += unpack('H', axivity_read(fh,2))[0]
-						chksum %= 2 ** 16
-
-					if chksum != 0:
-						continue
-
-					#if sessionId != self.sessionId:
-					#	print "x"
-					#	continue
-
-					if ((numAxesBPS >> 4) & 15) != 3:
-						print '[ERROR: num-axes not expected]'
-
-					if (numAxesBPS & 15) == 2:
-						bps = 6
-					elif (numAxesBPS & 15) == 0:
-						bps = 4
-
-					timestamp = sampleTime
-					freq = 3200 / (1 << (15 - sampleRate & 15))
-					if freq <= 0:
-						freq = 1
-					offsetStart = float(-timestampOffset) / float(freq)
-
-					#print freq
-
-					#print offsetStart
-					time0 = timestamp + timedelta(milliseconds=offsetStart)
-
-					#print time0
-					#print "* - {}".format(sampleCount)
-					for sample in range(sampleCount):
-
-						x,y,z,t = 0,0,0,0
-
-						if bps == 6:
-							x = unpack('h', sampleData.read(2))[0] / 256.0
-							y = unpack('h', sampleData.read(2))[0] / 256.0
-							z = unpack('h', sampleData.read(2))[0] / 256.0
-						elif bps == 4:
-							temp = unpack('I', sampleData.read(4))[0]
-							temp2 = (6 - byte(temp >> 30))
-							x = short(short((ushort(65472) & ushort(temp << 6))) >> temp2) / 256.0
-							y = short(short((ushort(65472) & ushort(temp >> 4))) >> temp2) / 256.0
-							z = short(short((ushort(65472) & ushort(temp >> 14))) >> temp2) / 256.0
-
-						#t = timedelta(milliseconds=(float(sample) / float(freq))*8.64) + time0
-						t = sample*(timedelta(seconds=1) / sampleCount) + time0
-						#print sample, "--", t
-
-
-
-						axivity_timestamps.append(t)
-						axivity_x.append(x)
-						axivity_y.append(y)
-						axivity_z.append(z)
-
-
-				header = axivity_read(fh,2)
-
-				n=n+1
-		except IOError:
-			pass
-
-		print n
-
-		axivity_x = np.array(axivity_x)
-		axivity_y = np.array(axivity_y)
-		axivity_z = np.array(axivity_z)
-		axivity_timestamps = np.array(axivity_timestamps)
-
-		print(len(axivity_x))
-
-		channel_x.set_contents(axivity_x, axivity_timestamps)
-		channel_y.set_contents(axivity_y, axivity_timestamps)
-		channel_z.set_contents(axivity_z, axivity_timestamps)
-
-		return [channel_x,channel_y,channel_z]
+		axis.plot(self.timestamps, self.data, label=self.name, **self.draw_properties)
+		for a in self.annotations:
+			axis.axvspan(xmin=a.start_timestamp, xmax=a.end_timestamp, **a.draw_properties)
+
+def channel_from_coefficients(coefs, timestamps):
+    chan = Channel("Recreated")
+
+    recreated = np.fft.ifft(coefs, n=len(timestamps))
+    chan.set_contents(recreated, timestamps)
+
+    return chan
+
+def channel_from_bouts(bouts, time_period, time_resolution, channel_name, skeleton=False, in_value=1, out_value=0):
+
+	result = False
+	if skeleton==False:
+		result = Channel(channel_name)
+
+		#timestamps = []
+		#timestamp = time_period[0]
+
+		num_epochs = int(((time_period[1] - time_period[0]).total_seconds()) / time_resolution.total_seconds())
+
+		#while timestamp < time_period[1]:
+
+		#	timestamps.append(timestamp)
+		#	timestamp += time_resolution
+
+		timestamps = [time_period[0] + time_resolution*x for x in range(num_epochs)]
+
+		filled = np.empty(len(timestamps))
+		filled.fill(out_value)
+
+		print time_period
+		print("Length of timestamps:" + str(len(timestamps)))
+		print("Length of filled:" + str(len(filled)))
+
+		result.set_contents(filled, timestamps)
+	else:
+		result = skeleton
+		result.name = channel_name
+		result.data.fill(out_value)
+
+
+	for bout in bouts:
+		result.fill(bout, in_value)
+
+
+
+	return result
+
+# Axivity import code adapted from source provided by Open Movement: https://code.google.com/p/openmovement/. Their license terms are reproduced here in full, and apply only to the Axivity related code:
+# Copyright (c) 2009-2014, Newcastle University, UK. All rights reserved.
+# Redistribution and use in source and binary forms, with or without modification, are permitted provided that the following conditions are met:
+# 1. Redistributions of source code must retain the above copyright notice, this list of conditions and the following disclaimer.
+# 2. Redistributions in binary form must reproduce the above copyright notice, this list of conditions and the following disclaimer in the documentation and/or other materials provided with the distribution.
+# THIS SOFTWARE IS PROVIDED BY THE COPYRIGHT HOLDERS AND CONTRIBUTORS "AS IS" AND ANY EXPRESS OR IMPLIED WARRANTIES, INCLUDING, BUT NOT LIMITED TO, THE IMPLIED WARRANTIES OF MERCHANTABILITY AND FITNESS FOR A PARTICULAR PURPOSE ARE DISCLAIMED. IN NO EVENT SHALL THE COPYRIGHT HOLDER OR CONTRIBUTORS BE LIABLE FOR ANY DIRECT, INDIRECT, INCIDENTAL, SPECIAL, EXEMPLARY, OR CONSEQUENTIAL DAMAGES (INCLUDING, BUT NOT LIMITED TO, PROCUREMENT OF SUBSTITUTE GOODS OR SERVICES; LOSS OF USE, DATA, OR PROFITS; OR BUSINESS INTERRUPTION) HOWEVER CAUSED AND ON ANY THEORY OF LIABILITY, WHETHER IN CONTRACT, STRICT LIABILITY, OR TORT (INCLUDING NEGLIGENCE OR OTHERWISE) ARISING IN ANY WAY OUT OF THE USE OF THIS SOFTWARE, EVEN IF ADVISED OF THE POSSIBILITY OF SUCH DAMAGE.
+
+def byte(value):
+	return (value + 2 ** 7) % 2 ** 8 - 2 ** 7
+
+def ushort(value):
+	return value % 2 ** 16
+
+def short(value):
+	return (value + 2 ** 15) % 2 ** 16 - 2 ** 15
+
+def axivity_read_timestamp(stamp):
+	stamp = unpack('I', stamp)[0]
+	year = ((stamp >> 26) & 0x3f) + 2000
+	month = (stamp >> 22) & 0x0f
+	day   = (stamp >> 17) & 0x1f
+	hours = (stamp >> 12) & 0x1f
+	mins  = (stamp >>  6) & 0x3f
+	secs  = (stamp >>  0) & 0x3f
+	try:
+		t = datetime(year, month, day, hours, mins, secs)
+	except ValueError:
+		t = None
+	return t
+
+def axivity_read(fh, bytes):
+	data = fh.read(bytes)
+	if len(data) == bytes:
+		return data
+	else:
+		raise IOError
+
+def axivity_parse_header(fh):
+	blockSize = unpack('H', axivity_read(fh,2))[0]
+	performClear = unpack('B', axivity_read(fh,1))[0]
+	deviceId = unpack('H', axivity_read(fh,2))[0]
+	sessionId = unpack('I', axivity_read(fh,4))[0]
+	shippingMinLightLevel = unpack('H', axivity_read(fh,2))[0]
+	loggingStartTime = axivity_read(fh,4)
+	loggingEndTime = axivity_read(fh,4)
+	loggingCapacity = unpack('I', axivity_read(fh,4))[0]
+	allowStandby = unpack('B', axivity_read(fh,1))[0]
+	debuggingInfo = unpack('B', axivity_read(fh,1))[0]
+	batteryMinimumToLog = unpack('H', axivity_read(fh,2))[0]
+	batteryWarning = unpack('H', axivity_read(fh,2))[0]
+	enableSerial = unpack('B', axivity_read(fh,1))[0]
+	lastClearTime = axivity_read(fh,4)
+	samplingRate = unpack('B', axivity_read(fh,1))[0]
+	lastChangeTime = axivity_read(fh,4)
+	firmwareVersion = unpack('B', axivity_read(fh,1))[0]
+
+	reserved = axivity_read(fh,22)
+
+	annotationBlock = axivity_read(fh,448 + 512)
+
+	if len(annotationBlock) < 448 + 512:
+		annotationBlock = ""
+
+	annotation = ""
+	for x in annotationBlock:
+		if ord(x) != 255 and x != ' ':
+			if x == '?':
+				x = '&'
+			annotation += x
+	annotation = annotation.strip()
+
+	annotationElements = annotation.split('&')
+	annotationNames = {'_c': 'studyCentre', '_s': 'studyCode', '_i': 'investigator', '_x': 'exerciseCode', '_v': 'volunteerNum', '_p': 'bodyLocation', '_so': 'setupOperator', '_n': 'notes', '_b': 'startTime', '_e': 'endTime', '_ro': 'recoveryOperator', '_r': 'retrievalTime',           '_co': 'comments'}
+	annotations = dict()
+	for element in annotationElements:
+		kv = element.split('=', 2)
+		if kv[0] in annotationNames:
+			annotations[annotationNames[kv[0]]] = unquote_plus(kv[1])
+
+	for x in ('startTime', 'endTime', 'retrievalTime'):
+		if x in annotations:
+			if '/' in annotations[x]:
+				annotations[x] = time.strptime(annotations[x], '%d/%m/%Y')
+			else:
+				annotations[x] = time.strptime(annotations[x], '%Y-%m-%d %H:%M:%S')
+
+	annotations = annotations
+	deviceId = deviceId
+	sessionId = sessionId
+	lastClearTime = axivity_read_timestamp(lastClearTime)
+	lastChangeTime = axivity_read_timestamp(lastChangeTime)
+	firmwareVersion = firmwareVersion if firmwareVersion != 255 else 0
+
+def parse_header(header, type, datetime_format):
+
+	header_info = {}
+
+	if type == "Actiheart":
+
+		for i,row in enumerate(header):
+			try:
+				values = row.split(",")
+				header_info[values[0]] = values[1]
+			except:
+				pass
+
+		time1 = datetime.strptime(header[-2].split(",")[0], "%H:%M:%S")
+		time2 = datetime.strptime(header[-1].split(",")[0], "%H:%M:%S")
+		header_info["epoch_length"] = time2 - time1
+
+		header_info["start_date"] = datetime.strptime(header_info["Started"], "%d-%b-%Y  %H:%M")
+
+		if "Start trimmed to" in header_info:
+			header_info["Start trimmed to"] = datetime.strptime(header_info["Start trimmed to"], "%Y-%m-%d %H:%M")
+
+
+		for i,row in enumerate(header):
+
+			if row.split(",")[0] == "Time":
+				header_info["data_start"] = i+1
+				break
+
+	elif type == "Actigraph":
+
+		test = header[2].split(" ")
+		timeval = datetime.strptime(test[-1], "%H:%M:%S")
+		start_time = timedelta(hours=timeval.hour, minutes=timeval.minute, seconds=timeval.second)
+		header_info["start_time"] = start_time
+
+		test = header[3].split(" ")
+		start_date = string.replace(test[-1], "-", "/")
+
+		try:
+			start_date = datetime.strptime(start_date, datetime_format)
+		except:
+			start_date = datetime.strptime(start_date, "%d/%m/%Y")
+		header_info["start_date"] = start_date
+
+		test = header[4].split(" ")
+		delta = datetime.strptime(test[-1], "%H:%M:%S")
+		epoch_length = timedelta(hours=delta.hour, minutes=delta.minute, seconds=delta.second)
+		header_info["epoch_length"] = epoch_length
+
+		start_datetime = start_date + start_time
+		header_info["start_datetime"] = start_datetime
+
+		mode = 0
+		splitup = header[8].split(" ")
+		if "Mode" in splitup:
+			index = splitup.index("Mode")
+			mode = splitup[index + 2]
+		header_info["mode"] = int(mode)
+
+	elif type == "GT3X+_CSV":
+
+		test = header[2].split(" ")
+		timeval = datetime.strptime(test[-1], "%H:%M:%S")
+		start_time = timedelta(hours=timeval.hour, minutes=timeval.minute, seconds=timeval.second)
+		header_info["start_time"] = start_time
+
+		test = header[0].split(" ")
+		if "Hz" in test:
+			index = test.index("Hz")
+			hz = int(test[index-1])
+			epoch_length = timedelta(seconds=1) / hz
+			header_info["epoch_length"] = epoch_length
+
+		if "format" in test:
+			index = test.index("format")
+			format = test[index+1]
+			format = string.replace(format, "dd", "%d")
+			format = string.replace(format, "MM", "%m")
+			format = string.replace(format, "yyyy", "%Y")
+
+			start_date = datetime.strptime(header[3].split(" ")[2], format)
+			header_info["start_date"] = start_date
+
+		start_datetime = start_date + start_time
+		header_info["start_datetime"] = start_datetime
+
+
+	return header_info
+
+def load_channels(source, source_type, datetime_format="%d/%m/%Y %H:%M:%S:%f", datetime_column=0, ignore_columns=False, unique_names=False):
+
+	if (source_type == "Actiheart"):
+
+
+
+		first_lines = []
+		f = open(source, 'r')
+		for i in range(0,30):
+			s = f.readline().strip()
+			first_lines.append(s)
+		f.close()
+
+		header_info = parse_header(first_lines, "Actiheart", "%d-%b-%Y  %H:%M")
+
+		start_date = header_info["start_date"]
+		epoch_length = header_info["epoch_length"]
+		data_start = header_info["data_start"]
+		#timestamp_list = []
+		#for i in range(0,len(activity)):
+		#	timestamp_list.append(start_date)
+		#	start_date = start_date + epoch_length
+
+		activity, ecg  = np.loadtxt(source, delimiter=',', unpack=True, skiprows=data_start, usecols=[1,2])
+
+		timestamp_list = [start_date+i*epoch_length for i in range(len(activity))]
+		timestamps = np.array(timestamp_list)
+
+
+		indices1 = []
+
+		if "Start trimmed to" in header_info:
+			indices1 = np.where((ecg > 0) & (timestamps > header_info["Start trimmed to"]))
+		else:
+			indices1 = np.where(ecg > 0)
+
+		activity = activity[indices1]
+		ecg = ecg[indices1]
+		timestamps2 = timestamps[indices1]
+
+		actiheart_activity = Channel("AH_Activity")
+		actiheart_activity.set_contents(activity, timestamps2)
+
+		actiheart_ecg = Channel("AH_ECG")
+		actiheart_ecg.set_contents(ecg, timestamps2)
+
+		return [actiheart_activity, actiheart_ecg]
+
+	elif (source_type == "activPAL"):
+
+		ap_timestamp, ap_x, ap_y, ap_z = np.loadtxt(source, delimiter=',', unpack=True, skiprows=5, dtype={'names':('ap_timestamp','ap_x','ap_y','ap_z'), 'formats':('S16','f8','f8','f8')})
+		#print("A")
+		dt = datetime.strptime("30-Dec-1899", "%d-%b-%Y")
+
+		ap_timestamps = []
+		for val in ap_timestamp:
+
+			test = val.split(".")
+
+			while len(test[1]) < 10:
+				test[1] = test[1] + "0"
+
+			finaltest = dt + timedelta(days=int(test[0]), microseconds=int(test[1])*8.64)
+			ap_timestamps.append(finaltest)
+
+		ap_timestamps = np.array(ap_timestamps)
+		#print("B")
+		x = Channel("AP_X")
+		y = Channel("AP_Y")
+		z = Channel("AP_Z")
+
+		ap_x = (ap_x-128.0)/64.0
+		ap_y = (ap_y-128.0)/64.0
+		ap_z = (ap_z-128.0)/64.0
+
+		x.set_contents(np.array(ap_x, dtype=np.float64), ap_timestamps)
+		y.set_contents(np.array(ap_y, dtype=np.float64), ap_timestamps)
+		z.set_contents(np.array(ap_z, dtype=np.float64), ap_timestamps)
+		#print("C")
+		return [x,y,z]
+
+	elif (source_type == "GeneActiv_CSV"):
+
+		ga_timestamp, ga_x, ga_y, ga_z, ga_lux, ga_event, ga_temperature = np.genfromtxt(source, delimiter=',', unpack=True, skip_header=80, dtype=str)
+
+		ga_x = np.array(ga_x, dtype=np.float64)
+		ga_y = np.array(ga_y, dtype=np.float64)
+		ga_z = np.array(ga_z, dtype=np.float64)
+		ga_lux = np.array(ga_lux, dtype=np.int32)
+		ga_event = np.array(ga_event, dtype=np.bool_)
+		ga_temperature = np.array(ga_temperature, dtype=np.float32)
+
+		ga_timestamps = []
+
+		for i in range(0, len(ga_timestamp)):
+			ts = datetime.strptime(ga_timestamp[i], "%Y-%m-%d %H:%M:%S:%f")
+			ga_timestamps.append(ts)
+		ga_timestamps = np.array(ga_timestamps)
+
+		x = Channel("GA_X")
+		y = Channel("GA_Y")
+		z = Channel("GA_Z")
+		lux = Channel("GA_Lux")
+		event = Channel("GA_Event")
+		temperature = Channel("GA_Temperature")
+
+		x.set_contents(ga_x, ga_timestamps)
+		y.set_contents(ga_y, ga_timestamps)
+		z.set_contents(ga_z, ga_timestamps)
+		lux.set_contents(ga_lux, ga_timestamps)
+		event.set_contents(ga_event, ga_timestamps)
+		temperature.set_contents(ga_temperature, ga_timestamps)
+
+		return [x,y,z,lux,event,temperature]
+
+	elif (source_type == "Actigraph"):
+
+		first_lines = []
+		f = open(source, 'r')
+		for i in range(0,10):
+			s = f.readline().strip()
+			first_lines.append(s)
+
+
+		header_info = parse_header(first_lines, "Actigraph", datetime_format)
+
+		time = header_info["start_datetime"]
+		epoch_length = header_info["epoch_length"]
+		mode = header_info["mode"]
+
+		count_list = []
+		timestamp_list = []
+
+		line = f.readline().strip()
+		while (len(line) > 0):
+
+			counts = line.split()
+			for index, c in enumerate(counts):
+			#	print index, index % 2
+				if mode == 0 or mode == 4 or (mode == 1 and index % 2 == 0) or (mode == 3 and index % 2 == 0):
+					#print("eh?")
+					count_list.append(int(c))
+					timestamp_list.append(time)
+					time = time + epoch_length
+				#else:
+					#print("eh?")
+
+
+			line = f.readline().strip()
+		f.close()
+
+		timestamps = np.array(timestamp_list)
+		counts = np.array(count_list)
+
+		#print timestamps[0], timestamps[-1]
+		#print sum(counts)
+
+
+
+		chan = Channel("AG_Counts")
+		chan.set_contents(counts, timestamps)
+
+		return [chan, header_info]
+
+	elif (source_type == "GT3X+_CSV"):
+
+		first_lines = []
+		f = open(source, 'r')
+		for i in range(0,10):
+			s = f.readline().strip()
+			first_lines.append(s)
+		f.close()
+
+		header_info = parse_header(first_lines, "GT3X+_CSV")
+
+		time = header_info["start_datetime"]
+		epoch_length = header_info["epoch_length"]
+
+		x, y, z = np.genfromtxt(source, delimiter=',', unpack=True, skip_header=10, dtype=np.float64)
+
+		timestamps = []
+		for i in range(len(x)):
+			timestamps.append(time)
+			time += epoch_length
+		timestamps = np.array(timestamps)
+
+		x_chan = Channel("X")
+		y_chan = Channel("Y")
+		z_chan = Channel("Z")
+
+		x_chan.set_contents(x, timestamps)
+		y_chan.set_contents(y, timestamps)
+		z_chan.set_contents(z, timestamps)
+
+		return [x_chan,y_chan,z_chan]
+
+	elif (source_type == "CSV"):
+
+		f = open(source, 'r')
+		s = f.readline().strip()
+		f.close()
+
+		test = s.split(",")
+
+		source_split = source.split("/")
+
+
+		data = np.loadtxt(source, delimiter=',', skiprows=1, dtype='str')
+
+		print(data.shape)
+		#print(data[:,0])
+		#print(data[:,1])
+		#print(data[:,2])
+		#print(data[:,3])
+
+		timestamps = []
+		for date_row in data[:,datetime_column]:
+			timestamps.append(datetime.strptime(date_row, datetime_format))
+		timestamps = np.array(timestamps)
+
+		data_columns = list(range(0,len(test)))
+		del data_columns[datetime_column]
+
+		if ignore_columns != False:
+			for ic in ignore_columns:
+				del data_columns[ic]
+
+		#print data_columns
+
+		channels = []
+		for col in data_columns:
+			#print col
+			if unique_names:
+				name = source_split[-1] + " - " + test[col]
+			else:
+				name = test[col]
+			c = Channel(name)
+			c.set_contents(np.array(data[:,col], dtype=np.float64), timestamps)
+			channels.append(c)
+
+		return channels
+
+	elif (source_type == "Axivity"):
+
+		channel_x = Channel("X")
+		channel_y = Channel("Y")
+		channel_z = Channel("Z")
+
+		fh = open(source, 'rb')
+
+		n= 0
+
+		axivity_timestamps = []
+		axivity_x = []
+		axivity_y = []
+		axivity_z = []
+
+		try:
+			header = axivity_read(fh,2)
+
+
+			temp_time = False
+
+			while len(header) == 2:
+
+				if header == 'MD':
+					#print 'MD'
+					axivity_parse_header(fh)
+				elif header == 'UB':
+					#print 'UB'
+					blockSize = unpack('H', axivity_read(fh,2))[0]
+				elif header == 'SI':
+					#print 'SI'
+					pass
+				elif header == 'AX':
+					packetLength = unpack('H', axivity_read(fh,2))[0]
+					deviceId = unpack('H', axivity_read(fh,2))[0]
+					sessionId = unpack('I', axivity_read(fh,4))[0]
+					sequenceId = unpack('I', axivity_read(fh,4))[0]
+					sampleTime = axivity_read_timestamp(axivity_read(fh,4))
+					light = unpack('H', axivity_read(fh,2))[0]
+					temperature = unpack('H', axivity_read(fh,2))[0]
+					events = axivity_read(fh,1)
+					battery = unpack('B', axivity_read(fh,1))[0]
+					sampleRate = unpack('B', axivity_read(fh,1))[0]
+					numAxesBPS = unpack('B', axivity_read(fh,1))[0]
+					timestampOffset = unpack('h', axivity_read(fh,2))[0]
+					sampleCount = unpack('H', axivity_read(fh,2))[0]
+
+					sampleData = io.BytesIO(axivity_read(fh,480))
+					checksum = unpack('H', axivity_read(fh,2))[0]
+
+					if packetLength != 508:
+						continue
+
+					if sampleTime == None:
+						continue
+
+					if sampleRate == 0:
+						chksum = 0
+					else:
+						# rewind for checksum calculation
+						fh.seek(-packetLength - 4, 1)
+						# calculate checksum
+						chksum = 0
+						for x in range(packetLength / 2 + 2):
+							chksum += unpack('H', axivity_read(fh,2))[0]
+						chksum %= 2 ** 16
+
+					if chksum != 0:
+						continue
+
+					#if sessionId != self.sessionId:
+					#	print "x"
+					#	continue
+
+					if ((numAxesBPS >> 4) & 15) != 3:
+						print '[ERROR: num-axes not expected]'
+
+					if (numAxesBPS & 15) == 2:
+						bps = 6
+					elif (numAxesBPS & 15) == 0:
+						bps = 4
+
+					timestamp = sampleTime
+					freq = 3200 / (1 << (15 - sampleRate & 15))
+					if freq <= 0:
+						freq = 1
+					offsetStart = float(-timestampOffset) / float(freq)
+
+					#print freq
+
+					#print offsetStart
+					time0 = timestamp + timedelta(milliseconds=offsetStart)
+
+					#print time0
+					#print "* - {}".format(sampleCount)
+					for sample in range(sampleCount):
+
+						x,y,z,t = 0,0,0,0
+
+						if bps == 6:
+							x = unpack('h', sampleData.read(2))[0] / 256.0
+							y = unpack('h', sampleData.read(2))[0] / 256.0
+							z = unpack('h', sampleData.read(2))[0] / 256.0
+						elif bps == 4:
+							temp = unpack('I', sampleData.read(4))[0]
+							temp2 = (6 - byte(temp >> 30))
+							x = short(short((ushort(65472) & ushort(temp << 6))) >> temp2) / 256.0
+							y = short(short((ushort(65472) & ushort(temp >> 4))) >> temp2) / 256.0
+							z = short(short((ushort(65472) & ushort(temp >> 14))) >> temp2) / 256.0
+
+						#t = timedelta(milliseconds=(float(sample) / float(freq))*8.64) + time0
+						t = sample*(timedelta(seconds=1) / sampleCount) + time0
+						#print sample, "--", t
+
+
+
+						axivity_timestamps.append(t)
+						axivity_x.append(x)
+						axivity_y.append(y)
+						axivity_z.append(z)
+
+
+				header = axivity_read(fh,2)
+
+				n=n+1
+		except IOError:
+			pass
+
+		print n
+
+		axivity_x = np.array(axivity_x)
+		axivity_y = np.array(axivity_y)
+		axivity_z = np.array(axivity_z)
+		axivity_timestamps = np.array(axivity_timestamps)
+
+		print(len(axivity_x))
+
+		channel_x.set_contents(axivity_x, axivity_timestamps)
+		channel_y.set_contents(axivity_y, axivity_timestamps)
+		channel_z.set_contents(axivity_z, axivity_timestamps)
+
+		return [channel_x,channel_y,channel_z]