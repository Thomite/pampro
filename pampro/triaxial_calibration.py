--- conflicted
+++ resolved
@@ -1,172 +1,170 @@
-<<<<<<< HEAD
-from pampro import Time_Series, Bout, Channel, channel_inference
-=======
-import Time_Series, Bout, Channel, channel_inference
->>>>>>> ca9f7bd5
 
-from datetime import datetime, date, time, timedelta
-import math
-import copy
-import random
-from scipy import stats
-import numpy as np
+from pampro import Time_Series, Bout, Channel, channel_inference
 
-def nearest_sphere_surface(x_input, y_input, z_input):
-    
-    """Given the 3D co-ordinates of a point, return the 3D co-ordinates of the point on the surface of a unit sphere. """
-
-    vm = math.sqrt(sum([x_input**2, y_input**2, z_input**2]))
-    return (x_input/vm, y_input/vm, z_input/vm)
-
-def find_calibration_parameters(x_input, y_input, z_input, num_iterations=1000):
-
-    """Find the offset and scaling factors for each 3D axis. Assumes the input vectors are only still points."""
-
-
-    # Need to keep a copy of the original input
-    x_input_copy = x_input[::]
-    y_input_copy = y_input[::]
-    z_input_copy = z_input[::]
-
-    # Need 3 blank arrays to populate
-    x_matched = np.empty(len(x_input))
-    y_matched = np.empty(len(y_input))
-    z_matched = np.empty(len(z_input))
-
-
-    for i in range(num_iterations):
-
-        #if i%100 == 0:
-        #    print(i)
-        
-        for i,a,b,c in zip(range(len(x_input)),x_input, y_input, z_input):
-
-            # For each point, find its nearest point on the surface of a sphere
-            closest = nearest_sphere_surface(a,b,c)
-
-            # Put the result in the X,Y,Z arrays
-            x_matched[i] = closest[0]
-            y_matched[i] = closest[1]
-            z_matched[i] = closest[2]
-        
-        # Now that each X input is matched up against a "perfect" X on a sphere, do linear regression
-        x_regression_results = stats.linregress(x_input, x_matched)
-        y_regression_results = stats.linregress(y_input, y_matched)
-        z_regression_results = stats.linregress(z_input, z_matched)
-        
-        # Transform the input points using the regression co-efficients
-        x_input = [x_regression_results[1] + x_input_val*x_regression_results[0] for x_input_val in x_input]
-        y_input = [y_regression_results[1] + y_input_val*y_regression_results[0] for y_input_val in y_input]
-        z_input = [z_regression_results[1] + z_input_val*z_regression_results[0] for z_input_val in z_input]
-
-    # Regress the backup copy of the original input against the transformed version, calculate how much we offset and scaled
-    final_x_regression = stats.linregress(x_input_copy, x_input)[0:2]
-    final_y_regression = stats.linregress(y_input_copy, y_input)[0:2]
-    final_z_regression = stats.linregress(z_input_copy, z_input)[0:2]
-
-    final_x_offset, final_x_scale = final_x_regression[1],final_x_regression[0]
-    final_y_offset, final_y_scale = final_y_regression[1],final_y_regression[0]
-    final_z_offset, final_z_scale = final_z_regression[1],final_z_regression[0]
-
-    return final_x_offset, final_x_scale, final_y_offset, final_y_scale, final_z_offset, final_z_scale
-
-def calibrate(x,y,z, allow_overwrite=True, budget=7500, noise_cutoff_mg=13):
-
-
-    ts_temp = Time_Series.Time_Series("Temporary")
-    ts_temp.add_channels([x,y,z])
-    stats = {x.name:["mean", "std"], y.name:["mean", "std"], z.name:["mean", "std"]}
-
-    # Get 10 second windowed means and stdevs of X,Y,Z
-    result_chans = ts_temp.piecewise_statistics(timedelta(seconds=10), stats, time_period=x.timeframe)
-    ts_temp.add_channels(result_chans)
-
-    x_bouts = ts_temp.get_channel(x.name + "_std").bouts(0, float(noise_cutoff_mg)/1000.0, timedelta(seconds=60))
-    y_bouts = ts_temp.get_channel(y.name + "_std").bouts(0, float(noise_cutoff_mg)/1000.0, timedelta(seconds=60))
-    z_bouts = ts_temp.get_channel(z.name + "_std").bouts(0, float(noise_cutoff_mg)/1000.0, timedelta(seconds=60))
-
-    # Intersect the bouts to get bouts where all axes have low stdev
-    x_y_bouts = Bout.bout_list_intersection(x_bouts, y_bouts)
-    still_bouts = Bout.bout_list_intersection(x_y_bouts, z_bouts)
-
-    #print("Num still bouts", len(still_bouts))
-    #print("Total still time", Bout.total_time(still_bouts).total_seconds())
-
-    # Get the average X,Y,Z for each still bout (inside which, by definition, XYZ should not change)
-    still_x, num_samples = x.build_statistics_channels(still_bouts, ["mean", "n"])
-    still_y = y.build_statistics_channels(still_bouts, ["mean"])[0]
-    still_z = z.build_statistics_channels(still_bouts, ["mean"])[0]
-
-    still_x.name = "still_x"
-    still_y.name = "still_y"
-    still_z.name = "still_z"
-    num_samples.name = "n"
-
-    # Calculate the initial error without doing any calibration
-    start_error = evaluate_solution(still_x, still_y, still_z, num_samples, [0,1,0,1,0,1])
-
-    calibration_parameters = find_calibration_parameters(still_x.data, still_y.data, still_z.data)
-    
-    # Calculate the final error after calibration
-    end_error = evaluate_solution(still_x, still_y, still_z, num_samples, calibration_parameters)
-
-    if allow_overwrite:
-        # If we do not need to preserve the original x,y,z values, we can just calibrate that data
-
-        # Apply the best calibration factors to the data
-        do_calibration(x, y, z, calibration_parameters)
-
-        return (x, y, z, calibration_parameters, (start_error, end_error), (len(still_bouts), Bout.total_time(still_bouts).total_seconds() ))
-
-    else:
-        # Else we create an independent copy of the raw data and calibrate that instead
-        cal_x = copy.deepcopy(x)
-        cal_y = copy.deepcopy(y)
-        cal_z = copy.deepcopy(z)
-
-        # Apply the best calibration factors to the data
-        do_calibration(cal_x, cal_y, cal_z, calibration_parameters)
-
-        return (cal_x, cal_y, cal_z, calibration_parameters, (start_error, end_error), (len(still_bouts), Bout.total_time(still_bouts).total_seconds() ))
-
-    
-
-
-
-def do_calibration(x,y,z,values):
-    
-    x.data = values[0] + (x.data * values[1])
-    y.data = values[2] + (y.data * values[3])
-    z.data = values[4] + (z.data * values[5])
-
-
-def undo_calibration(x,y,z,values):
-    
-    x.data = -values[0] + (x.data / values[1])
-    y.data = -values[2] + (y.data / values[3])
-    z.data = -values[4] + (z.data / values[5])
-
-
-def evaluate_solution(still_x, still_y, still_z, still_n, calibration_parameters):
-    
-    # Temporarily adjust the channels of still data, which has collapsed x,y,z values
-    do_calibration(still_x, still_y, still_z, calibration_parameters)
-    
-    # Get the VM of the calibrated channel
-    vm = channel_inference.infer_vector_magnitude(still_x, still_y, still_z)     
-    
-    # se = sum error
-    se = 0.0
-
-    for vm_val,n in zip(vm.data, still_n.data):
-        se += (abs(1.0 - vm_val)**2)*n
-
-
-    rmse = math.sqrt(se / len(vm.data)) 
-
-
-    # Undo the temporary calibration
-    undo_calibration(still_x, still_y, still_z, calibration_parameters)
-    
-    return rmse
-
+
+from datetime import datetime, date, time, timedelta
+import math
+import copy
+import random
+from scipy import stats
+import numpy as np
+
+def nearest_sphere_surface(x_input, y_input, z_input):
+    
+    """Given the 3D co-ordinates of a point, return the 3D co-ordinates of the point on the surface of a unit sphere. """
+
+    vm = math.sqrt(sum([x_input**2, y_input**2, z_input**2]))
+    return (x_input/vm, y_input/vm, z_input/vm)
+
+def find_calibration_parameters(x_input, y_input, z_input, num_iterations=1000):
+
+    """Find the offset and scaling factors for each 3D axis. Assumes the input vectors are only still points."""
+
+
+    # Need to keep a copy of the original input
+    x_input_copy = x_input[::]
+    y_input_copy = y_input[::]
+    z_input_copy = z_input[::]
+
+    # Need 3 blank arrays to populate
+    x_matched = np.empty(len(x_input))
+    y_matched = np.empty(len(y_input))
+    z_matched = np.empty(len(z_input))
+
+
+    for i in range(num_iterations):
+
+        #if i%100 == 0:
+        #    print(i)
+        
+        for i,a,b,c in zip(range(len(x_input)),x_input, y_input, z_input):
+
+            # For each point, find its nearest point on the surface of a sphere
+            closest = nearest_sphere_surface(a,b,c)
+
+            # Put the result in the X,Y,Z arrays
+            x_matched[i] = closest[0]
+            y_matched[i] = closest[1]
+            z_matched[i] = closest[2]
+        
+        # Now that each X input is matched up against a "perfect" X on a sphere, do linear regression
+        x_regression_results = stats.linregress(x_input, x_matched)
+        y_regression_results = stats.linregress(y_input, y_matched)
+        z_regression_results = stats.linregress(z_input, z_matched)
+        
+        # Transform the input points using the regression co-efficients
+        x_input = [x_regression_results[1] + x_input_val*x_regression_results[0] for x_input_val in x_input]
+        y_input = [y_regression_results[1] + y_input_val*y_regression_results[0] for y_input_val in y_input]
+        z_input = [z_regression_results[1] + z_input_val*z_regression_results[0] for z_input_val in z_input]
+
+    # Regress the backup copy of the original input against the transformed version, calculate how much we offset and scaled
+    final_x_regression = stats.linregress(x_input_copy, x_input)[0:2]
+    final_y_regression = stats.linregress(y_input_copy, y_input)[0:2]
+    final_z_regression = stats.linregress(z_input_copy, z_input)[0:2]
+
+    final_x_offset, final_x_scale = final_x_regression[1],final_x_regression[0]
+    final_y_offset, final_y_scale = final_y_regression[1],final_y_regression[0]
+    final_z_offset, final_z_scale = final_z_regression[1],final_z_regression[0]
+
+    return final_x_offset, final_x_scale, final_y_offset, final_y_scale, final_z_offset, final_z_scale
+
+def calibrate(x,y,z, allow_overwrite=True, budget=7500, noise_cutoff_mg=13):
+
+
+    ts_temp = Time_Series.Time_Series("Temporary")
+    ts_temp.add_channels([x,y,z])
+    stats = {x.name:["mean", "std"], y.name:["mean", "std"], z.name:["mean", "std"]}
+
+    # Get 10 second windowed means and stdevs of X,Y,Z
+    result_chans = ts_temp.piecewise_statistics(timedelta(seconds=10), stats, time_period=x.timeframe)
+    ts_temp.add_channels(result_chans)
+
+    x_bouts = ts_temp.get_channel(x.name + "_std").bouts(0, float(noise_cutoff_mg)/1000.0, timedelta(seconds=60))
+    y_bouts = ts_temp.get_channel(y.name + "_std").bouts(0, float(noise_cutoff_mg)/1000.0, timedelta(seconds=60))
+    z_bouts = ts_temp.get_channel(z.name + "_std").bouts(0, float(noise_cutoff_mg)/1000.0, timedelta(seconds=60))
+
+    # Intersect the bouts to get bouts where all axes have low stdev
+    x_y_bouts = Bout.bout_list_intersection(x_bouts, y_bouts)
+    still_bouts = Bout.bout_list_intersection(x_y_bouts, z_bouts)
+
+    #print("Num still bouts", len(still_bouts))
+    #print("Total still time", Bout.total_time(still_bouts).total_seconds())
+
+    # Get the average X,Y,Z for each still bout (inside which, by definition, XYZ should not change)
+    still_x, num_samples = x.build_statistics_channels(still_bouts, ["mean", "n"])
+    still_y = y.build_statistics_channels(still_bouts, ["mean"])[0]
+    still_z = z.build_statistics_channels(still_bouts, ["mean"])[0]
+
+    still_x.name = "still_x"
+    still_y.name = "still_y"
+    still_z.name = "still_z"
+    num_samples.name = "n"
+
+    # Calculate the initial error without doing any calibration
+    start_error = evaluate_solution(still_x, still_y, still_z, num_samples, [0,1,0,1,0,1])
+
+    calibration_parameters = find_calibration_parameters(still_x.data, still_y.data, still_z.data)
+    
+    # Calculate the final error after calibration
+    end_error = evaluate_solution(still_x, still_y, still_z, num_samples, calibration_parameters)
+
+    if allow_overwrite:
+        # If we do not need to preserve the original x,y,z values, we can just calibrate that data
+
+        # Apply the best calibration factors to the data
+        do_calibration(x, y, z, calibration_parameters)
+
+        return (x, y, z, calibration_parameters, (start_error, end_error), (len(still_bouts), Bout.total_time(still_bouts).total_seconds() ))
+
+    else:
+        # Else we create an independent copy of the raw data and calibrate that instead
+        cal_x = copy.deepcopy(x)
+        cal_y = copy.deepcopy(y)
+        cal_z = copy.deepcopy(z)
+
+        # Apply the best calibration factors to the data
+        do_calibration(cal_x, cal_y, cal_z, calibration_parameters)
+
+        return (cal_x, cal_y, cal_z, calibration_parameters, (start_error, end_error), (len(still_bouts), Bout.total_time(still_bouts).total_seconds() ))
+
+    
+
+
+
+def do_calibration(x,y,z,values):
+    
+    x.data = values[0] + (x.data * values[1])
+    y.data = values[2] + (y.data * values[3])
+    z.data = values[4] + (z.data * values[5])
+
+
+def undo_calibration(x,y,z,values):
+    
+    x.data = -values[0] + (x.data / values[1])
+    y.data = -values[2] + (y.data / values[3])
+    z.data = -values[4] + (z.data / values[5])
+
+
+def evaluate_solution(still_x, still_y, still_z, still_n, calibration_parameters):
+    
+    # Temporarily adjust the channels of still data, which has collapsed x,y,z values
+    do_calibration(still_x, still_y, still_z, calibration_parameters)
+    
+    # Get the VM of the calibrated channel
+    vm = channel_inference.infer_vector_magnitude(still_x, still_y, still_z)     
+    
+    # se = sum error
+    se = 0.0
+
+    for vm_val,n in zip(vm.data, still_n.data):
+        se += (abs(1.0 - vm_val)**2)*n
+
+
+    rmse = math.sqrt(se / len(vm.data)) 
+
+
+    # Undo the temporary calibration
+    undo_calibration(still_x, still_y, still_z, calibration_parameters)
+    
+    return rmse
+